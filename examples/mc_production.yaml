## This is an arbitrary label for your Lobster project
id: <your id here>
## This is the area Lobster uses to store files (e.g. database, logs).  Should normally be in
## a local directory (i.e. not AFS, e.g. /tmpscratch)
workdir: <your working directory here>
## optional: to automatically update monitoring plots
plotdir: <your plotting directory here>

storage:
    shuffle inputs: false              # default is false
    shuffle outputs: false             # default is false
    use work queue for inputs: false   # default is false
    use work queue for outputs: false  # default is false
    disable input streaming: false     # default is false
    disable stage-in acceleration: false # default is false

    ## example settings for storing output at ND
    output:
      - hdfs:///store/user/<user>/<output directory>
      - file:///hadoop/store/user/<user>/<output directory>
      - srm://T3_US_NotreDame/store/user/<user>/<output directory>
      - chirp://earth.crc.nd.edu:9099/<output directory>

    # ## example settings for storing output at CERN
    # output:
    #   - "srm://srm-eoscms.cern.ch:8443/srm/v2/server?SFN=/eos/cms/store/user/<user>/<output directory>"
    #   - "root://xrootd-cms.infn.it//store/user/<user>/<output directory>"


## report tasks to the CMS dashboard (default is true)
use dashboard: true

## merge output files to this size
merge size: 3.5G

## delete intermediate files after merging (default is true)
delete merged: true

## optional: if a task exits with a code in this list, the host it ran on will be blacklisted
# bad exit codes: [1, 2]

## path to CMSSW release needed to run executable (default read from $LOCALRT)
# sandbox release top: /path/to/release

## specify sandbox instead of creating one at startup
# recycle sandbox: /path/to/sandbox.tar.bz2

## optional: specify directories in CMSSW work area to omit from sandbox
# sandbox blacklist: ['*DrawPlots*']

## DBS instance to publish to
# dbs instance: phys03

## overwrite the username to use for publishing, in case it is different from the environment var $USER
# publish user: username

## Retry accessing files only 30 times.  Requires CMSSW to be set up to
## skip input files when not accessible.
<<<<<<< HEAD
# threshold for skipping: 10
## Quit retrying units after 11 times.  After 10 failures, units are run
=======
# threshold for skipping: 30
## Quit retrying jobits after 31 times.  After 30 failures, jobits are run
>>>>>>> f726a403
## once isolated by themselves.
# threshold for failure: 30

advanced:
  ## start killing tasks with excessive runtimes after this many successful
  ## tasks
  abort threshold: 10
  ## define excessive runtime in multiples of the average runtime
  # abort multiplier: 4
  ## override automatic proxy renewal
  # renew proxy: false
  ## level of verbosity.  Everything is 1, only critical messages is 5, default 2
  log level: 0
  ## how many tasks to create and keep in the queue
  # payload: 400

## Set workflow default, applied to all workflows specified below, unless they
## override certain options.
workflow defaults:
    cmssw config: mc_production.py
    ## if this is not specified, the cmssw config will be loaded to look for output modules and global tags (slower)
    outputs: [minbias.root]
    ## optional renaming of files, based on their basename and extension:
    # output format: "this_is_file_{id}_{base}.{ext}"
    publish label: 'test'
    ## default task size
    # lumis per task: 25

workflows:
  - {label: minbias, events per task: 225, num tasks: 10000}
<|MERGE_RESOLUTION|>--- conflicted
+++ resolved
@@ -56,13 +56,8 @@
 
 ## Retry accessing files only 30 times.  Requires CMSSW to be set up to
 ## skip input files when not accessible.
-<<<<<<< HEAD
-# threshold for skipping: 10
-## Quit retrying units after 11 times.  After 10 failures, units are run
-=======
 # threshold for skipping: 30
-## Quit retrying jobits after 31 times.  After 30 failures, jobits are run
->>>>>>> f726a403
+## Quit retrying units after 31 times.  After 30 failures, units are run
 ## once isolated by themselves.
 # threshold for failure: 30
 
