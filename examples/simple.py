import datetime

from lobster import cmssw
from lobster.core import *

version = datetime.datetime.now().strftime('%Y%m%d')

storage = StorageConfiguration(
    output=[
        "hdfs:///store/user/$USER/lobster_test_" + version,
        "file:///hadoop/store/user/$USER/lobster_test_" + version,
        # ND is not in the XrootD redirector, thus hardcode server.
        # Note the double-slash after the hostname!
        "root://deepthought.crc.nd.edu//store/user/$USER/lobster_test_" + version,
<<<<<<< HEAD
        "chirp://opteron03.crc.nd.edu:9094/store/user/$USER/lobster_test_" + version,
        "gsiftp://T3_US_NotreDame/store/user/$USER/lobster_test_" + version,
=======
        "chirp://eddie.crc.nd.edu:9094/store/user/$USER/lobster_test_" + version,
>>>>>>> 69f5194e
        "srm://T3_US_NotreDame/store/user/$USER/lobster_test_" + version
    ]
)

processing = Category(
    name='processing',
    cores=1,
    runtime=900,
    memory=1000
)

workflows = []

ttH = Workflow(
    label='ttH',
    dataset=cmssw.Dataset(
        dataset='/ttHToNonbb_M125_13TeV_powheg_pythia8/RunIISpring15DR74-Asympt25ns_MCRUN2_74_V9-v2/MINIAODSIM',
        events_per_task=5000
    ),
    category=processing,
    pset='slim.py',
    publish_label='test',
    merge_size='3.5G',
    outputs=['output.root']
)

workflows.append(ttH)

config = Config(
    workdir='/tmpscratch/users/$USER/lobster_test_' + version,
    plotdir='~/www/lobster/test_' + version,
    storage=storage,
    workflows=workflows,
    advanced=AdvancedOptions(log_level=1)
)<|MERGE_RESOLUTION|>--- conflicted
+++ resolved
@@ -12,12 +12,8 @@
         # ND is not in the XrootD redirector, thus hardcode server.
         # Note the double-slash after the hostname!
         "root://deepthought.crc.nd.edu//store/user/$USER/lobster_test_" + version,
-<<<<<<< HEAD
-        "chirp://opteron03.crc.nd.edu:9094/store/user/$USER/lobster_test_" + version,
+        "chirp://eddie.crc.nd.edu:9094/store/user/$USER/lobster_test_" + version,
         "gsiftp://T3_US_NotreDame/store/user/$USER/lobster_test_" + version,
-=======
-        "chirp://eddie.crc.nd.edu:9094/store/user/$USER/lobster_test_" + version,
->>>>>>> 69f5194e
         "srm://T3_US_NotreDame/store/user/$USER/lobster_test_" + version
     ]
 )
