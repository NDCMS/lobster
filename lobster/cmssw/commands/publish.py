import daemon
import gzip
import json
import logging
import os
import shutil
import subprocess
import sys
import time
import uuid
<<<<<<< HEAD
=======
import gzip
import shutil
import daemon
import logging
>>>>>>> c39cbb0c

from WMCore.DataStructs.LumiList import LumiList
from WMCore.FwkJobReport.Report import Report
from RestClient.ErrorHandling.RestClientExceptions import HTTPError
from WMCore.Storage.SiteLocalConfig import SiteLocalConfig
from WMCore.Storage.TrivialFileCatalog import readTFC
from dbs.apis.dbsClient import DbsApi

from lobster import util
from lobster.core.command import Command
from lobster.core.unit import UnitStore
from lobster.cmssw.Dataset import Dataset

logger = logging.getLogger('lobster.publish.')


def hash_pset(fn):
    p = subprocess.Popen(['edmConfigHash', fn],
                         stdout=subprocess.PIPE, stderr=subprocess.PIPE)
    out, err = p.communicate()

    if p.returncode != 0:
        logging.error('cannot calculate hash for "{0}": {1}'.format(fn, err))

    return out


def check_migration(status):
    successful = False

    if status == 0:
        logging.info('migration required')
    elif status == 1:
        logging.info('migration in process')
        time.sleep(15)
    elif status == 2:
        logging.info('migration successful')
        successful = True
    elif status == 3:
        logging.info('migration failed')

    return successful


def migrate_parents(parents, dbs):
    parent_blocks_to_migrate = []
    for parent in parents:
        logging.info(
            "looking in the local DBS for blocks associated with the parent lfn %s" % parent)
        parent_blocks = dbs['local'].listBlocks(logical_file_name=parent)
        if parent_blocks:
            logging.info('parent blocks found: no migration required')
        else:
            logging.info(
                'no parents blocks found in the local DBS, searching global DBS')
            dbs_output = dbs['global'].listBlocks(logical_file_name=parent)
            if dbs_output:
                parent_blocks_to_migrate.extend(
                    [entry['block_name'] for entry in dbs_output])
            else:
                logging.critical(
                    'unable to find parent blocks in the local or global DBS')
                logging.critical(
                    "verify parent blocks exist in DBS, or set 'migrate parents: False' in your lobster configuration")
                exit()

    parent_blocks_to_migrate = list(set(parent_blocks_to_migrate))
    if len(parent_blocks_to_migrate) > 0:
        logging.info('the following files will be migrated: %s' %
                     ', '.join(parent_blocks_to_migrate))

        migration_complete = False
        retries = 0
        while (retries < 5 and not migration_complete):
            migrated = []
            all_migrated = True
            for block in parent_blocks_to_migrate:
                migration_status = dbs[
                    'migrator'].statusMigration(block_name=block)
                if not migration_status:
                    logging.info('block will be migrated: %s' % block)
                    dbs_output = dbs['migrator'].submitMigration(
                            {'migration_url': 'https://cmsweb.cern.ch/dbs/prod/global/', 'migration_input': block})
                    all_migrated = False
                else:
                    migrated.append(block)
                    all_migrated = all_migrated and check_migration(
                        migration_status[0]['migration_status'])

            for block in migrated:
                migration_status = dbs[
                    'migrator'].statusMigration(block_name=block)
                all_migrated = migration_status and all_migrated and check_migration(
                    migration_status[0]['migration_status'])

            migration_complete = all_migrated
            logging.info(
                'migration not complete, waiting 15 seconds before checking again')
            time.sleep(15)
            retries += 1

        if not migration_complete:
            logging.critical('migration from global to local dbs failed')
            exit()
        else:
            logging.info('migration of all files complete')


class BlockDump(object):

    def __init__(self, username, dataset, dbs, publish_hash, publish_label, release, pset_hash, gtag):
        self.username = username
        self.dataset = dataset
        self.publish_label = publish_label
        self.publish_hash = publish_hash
        self.release = release
        self.pset_hash = pset_hash
        self.gtag = gtag
        self.dbs = dbs
        self.tasks = []

        storage_path = '/cvmfs/cms.cern.ch/SITECONF/%s/PhEDEx/storage.xml' % os.environ[
            'CMS_LOCAL_SITE']
        self.catalog = readTFC(storage_path)

        self.data = {'dataset_conf_list': [],
                     'file_conf_list': [],
                     'files': [],
                     'block': {},
                     'processing_era': {},
                     'acquisition_era': {},
                     'primds': {},
                     'dataset': {},
                     'file_parent_list': []}

        # see
        # https://twiki.cern.ch/twiki/bin/viewauth/CMS/DMWMPG_PrimaryDatasets#User_Data
        self.data['acquisition_era']['acquisition_era_name'] = self.username
        self.data['acquisition_era']['start_date'] = int(time.strftime('%Y'))

        self.data['processing_era']['create_by'] = 'lobster'
        self.data['processing_era']['processing_version'] = 1
        self.data['processing_era']['description'] = 'lobster'

        self.set_primary_dataset(dataset)
        self.set_dataset(1)
        self.set_block(1)

    def set_primary_dataset(self, prim_ds):
        output = self.dbs.listPrimaryDatasets(primary_ds_name=prim_ds)
        if len(output) > 0:
            self.data['primds'] = dict((k, v) for k, v in output[
                                       0].items() if k != 'primary_ds_id')
        else:
            logging.warning(
                "cannot find any information about the primary dataset %s in the global dbs" % prim_ds)
            logging.info(
                "using default parameters for primary dataset %s" % prim_ds)
            self.data['primds']['create_by'] = ''
            self.data['primds']['primary_ds_type'] = 'NOTSET'
            self.data['primds']['primary_ds_name'] = prim_ds
            self.data['primds']['creation_date'] = ''

    def set_dataset(self, version):
        # TODO: VERSION INCREMENTING
        processed_ds_name = '%s-%s-v%d' % (self.username,
                                           self.publish_label + '_' + self.publish_hash, version)

        self.data['dataset']['primary_ds_name'] = self.dataset
        self.data['dataset']['create_by'] = self.username
        self.data['dataset']['dataset_access_type'] = 'VALID'
        self.data['dataset']['data_tier_name'] = 'USER'
        self.data['dataset']['last_modified_by'] = self.username
        self.data['dataset']['creation_date'] = int(time.time())
        self.data['dataset']['processed_ds_name'] = processed_ds_name
        self.data['dataset']['last_modification_date'] = int(time.time())
        self.data['dataset'][
            'dataset'] = u'/%s/%s/USER' % (self.dataset, processed_ds_name)
        self.data['dataset']['processing_version'] = version
        self.data['dataset']['acquisition_era_name'] = self.username
        self.data['dataset']['physics_group_name'] = 'NoGroup'

    def set_block(self, version):
        site_config_path = '/cvmfs/cms.cern.ch/SITECONF/%s/taskConfig/site-local-config.xml' % os.environ[
            'CMS_LOCAL_SITE']

        self.data['block']['create_by'] = self.username
        self.data['block']['creation_date'] = int(time.time())
        self.data['block']['open_for_writing'] = 1
        self.data['block']['origin_site_name'] = SiteLocalConfig(
            site_config_path).localStageOutSEName()
        self.data['block']['block_name'] = self.data[
            'dataset']['dataset'] + '#' + str(uuid.uuid4())
        self.data['block']['file_count'] = 0
        self.data['block']['block_size'] = 0

    def reset(self):
        self.tasks = []
        self.data['files'] = []
        self.data['file_conf_list'] = []
        self.data['file_parent_list'] = []
        self.data['dataset_conf_list'] = []

        bname = self.data['block']['block_name']
        self.data['block']['block_name'] = bname[
            :bname.rfind('#') + 1] + str(uuid.uuid4())
        self.data['block']['file_count'] = 0
        self.data['block']['block_size'] = 0

    def add_dataset_config(self, app_name='cmsRun', output_label='Merged'):
        dataset_config = {'release_version': self.release,
                          'pset_hash': self.pset_hash,
                          'app_name': app_name,  # TODO PROPERLY
                          'output_module_label': output_label,  # TODO PROPERLY
                          'global_tag': self.gtag}

        self.data['dataset_conf_list'].append(dataset_config)

    def add_file_config(self, LFN, app_name='cmsRun', output_label='Merged'):
        conf_dict = {'release_version': self.release,
                     'pset_hash': self.pset_hash,
                     'lfn': LFN,
                     'app_name': app_name,  # TODO PROPERLY
                     'output_module_label': output_label,  # TODO PROPERLY
                     'global_tag': self.gtag}

        self.data['file_conf_list'].append(conf_dict)

    def add_file_parents(self, LFN, report):
        for fn in report['files']['infos'].keys():
            parent = {'logical_file_name': LFN, 'parent_logical_file_name': fn}
            if parent not in self.data['file_parent_list']:
                self.data['file_parent_list'].append(parent)

    def add_file(self, LFN, output, task, merged_task):
        def lumi_dict_to_list(d):
            for run in d.keys():
                for lumi in d[run]:
                    yield {'run_num': run, 'lumi_section_num': lumi}
        PFN = self.catalog.matchLFN('direct', LFN)
        cksum = 0
        size = 0
        try:
            c = subprocess.Popen('cksum %s' %
                                 PFN, shell=True, stdout=subprocess.PIPE)
            cksum, size = c.stdout.read().split()[:2]
        except:
            logging.warning("error calculating checksum")

        file_dict = {'check_sum': int(cksum),
                     'file_lumi_list': lumi_dict_to_list(output['runs']),
                     'adler32': output['adler32'],
                     'event_count': int(output['events']),
                     'file_type': output['FileType'],
                     'last_modified_by': self.username,
                     'logical_file_name': LFN,
                     'file_size': int(size),
                     'last_modification_date': int(os.path.getmtime(PFN))}

        self.data['files'].append(file_dict)

        self.data['block']['block_size'] += int(size)
        self.data['block']['file_count'] += 1

        self.tasks += [(task, merged_task)]

    def get_LFN(self, PFN):
        # see
        # https://twiki.cern.ch/twiki/bin/viewauth/CMS/DMWMPG_Namespace#store_user_and_store_temp_user
        LFN = os.path.join('/store/user',
                           self.username,
                           self.dataset,
                           self.publish_label + '_' + self.publish_hash,
                           os.path.basename(PFN))

        return LFN

    def get_matched_PFN(self, PFN, LFN):
        matched = self.catalog.matchLFN('direct', LFN)
        matched_dir = os.path.dirname(matched)
        if os.path.isfile(PFN):
            if not os.path.isfile(matched):
                if not os.path.isdir(matched_dir):
                    os.makedirs(matched_dir)
                shutil.move(PFN, matched_dir)
        else:
            if not os.path.isfile(matched):
                return None

        return matched

    def get_publish_update(self):
        update = [(self.data['block']['block_name'], task, merge_task)
                  for task, merge_task in self.tasks]

        return update

    def __getitem__(self, item):
        return self.data[item]

    def __setitem__(self, key, value):
        self.data[key] = value


class Publish(Command):

    @property
    def help(self):
        return 'publish results in the CMS Data Aggregation System'

    def setup(self, argparser):
        argparser.add_argument('--migrate-parents', dest='migrate_parents',
                               default=False, help='migrate parents to local DBS')
        argparser.add_argument('--block-size', dest='block_size', type=int, default=400,
                               help='number of files to publish per file block.')
        argparser.add_argument(
            'datasets', nargs='*', help='dataset labels to publish (default is all datasets)')
        argparser.add_argument('-f', '--foreground', action='store_true', default=False,
                               help='do not daemonize;  run in the foreground instead')

    def run(self, args):
        config = args.config

        if len(args.datasets) == 0:
            args.datasets = [workflow['label']
                             for workflow in config.get('workflows', [])]

        workdir = config['workdir']
        user = config.get('publish user', os.environ['USER'])
        publish_instance = config.get('dbs instance', 'phys03')
        published = {'dataset': '', 'dbs instance': publish_instance}

        if not args.foreground:
            ttyfile = open(os.path.join(workdir, 'publish.err'), 'a')
            logger.info("saving stderr and stdout to {0}".format(
                os.path.join(workdir, 'publish.err')))

        with daemon.DaemonContext(
                detach_process=not args.foreground,
                stdout=sys.stdout if args.foreground else ttyfile,
                stderr=sys.stderr if args.foreground else ttyfile,
                files_preserve=[args.preserve],
                working_directory=workdir,
                pidfile=util.get_lock(workdir)):
            db = UnitStore(config)

            dbs = {}
            for path, key in [[('global', 'DBSReader'), 'global'],
                              [(publish_instance, 'DBSWriter'), 'local'],
                              [(publish_instance, 'DBSReader'), 'reader'],
                              [(publish_instance, 'DBSMigrate'), 'migrator']]:
                dbs[key] = DbsApi(
                    'https://cmsweb.cern.ch/dbs/prod/{0}/'.format(os.path.join(*path)))

            for label in args.datasets:
                (dset,
                 stageout_path,
                 release,
                 gtag,
                 publish_label,
                 cfg,
                 pset_hash,
                 ds_id,
                 publish_hash) = [str(x) for x in db.dataset_info(label)]

                dset = dset.strip('/').split('/')[0]
                if not pset_hash or pset_hash == 'None':
                    logger.info(
                        'the parameter set hash has not been calculated')
                    logger.info(
                        'calculating parameter set hash now (may take a few minutes)')
                    cfg_path = os.path.join(
                        workdir, label, os.path.basename(cfg))
                    tmp_path = cfg_path.replace('.py', '_tmp.py')
                    with open(cfg_path, 'r') as infile:
                        with open(tmp_path, 'w') as outfile:
                            fix = "import sys \nif not hasattr(sys, 'argv'): sys.argv = ['{0}']\n"
                            outfile.write(fix.format(tmp_path))
                            outfile.write(infile.read())
                    try:
                        pset_hash = hash_pset(tmp_path)
                        db.update_pset_hash(pset_hash, label)
                    except:
                        logger.warning(
                            'error calculating the cmssw parameter set hash')
                    os.remove(tmp_path)

                block = BlockDump(user, dset, dbs[
                                  'global'], publish_hash, publish_label, release, pset_hash, gtag)

                if len(dbs['local'].listAcquisitionEras(acquisition_era_name=user)) == 0:
                    try:
                        dbs['local'].insertAcquisitionEra(
                            {'acquisition_era_name': user})
                    except Exception, ex:
                        logger.warn(ex)
                try:
                    dbs['local'].insertPrimaryDataset(block.data['primds'])
                    dbs['local'].insertDataset(block.data['dataset'])
                except Exception, ex:
                    logger.warn(ex)
                    raise

                tasks = db.finished_tasks(label)

                first_task = 0
                inserted = False
                logger.info('found %d successful %s tasks to publish' %
                            (len(tasks), label))
                missing = []
                while first_task < len(tasks):
                    block.reset()
                    chunk = tasks[first_task:first_task + args.block_size]
                    logger.info('preparing DBS entry for %i task block: %s' % (
                        len(chunk), block['block']['block_name']))

                    for task, merged_task in chunk:
                        id = merged_task if merged_task else task

                        f = gzip.open(os.path.join(
                            workdir, label, util.id2dir(id), 'report.xml.gz'), 'r')
                        report = Report.readtaskReport(f)[0]

                        with open(os.path.join(workdir, label, 'successful', util.id2dir(id), 'report.json')) as f:
                            report = json.load(f)
                        with open(os.path.join(workdir, label, 'successful', util.id2dir(id), 'parameters.json')) as f:
                            parameters = json.load(f)

                        local, remote = parameters['output files'][0]
                        PFN = os.path.join(
                            stageout_path, os.path.basename(remote))
                        LFN = block.get_LFN(PFN)
                        matched_PFN = block.get_matched_PFN(PFN, LFN)
                        if not matched_PFN:
                            logger.warn(
                                'could not find expected output for task(s) {0}'.format(task))
                            missing.append(task)
                        else:
                            fileinfo = report['files']['output info'][local]
                            logger.info('adding %s to block' % LFN)
                            block.add_file_config(LFN)
                            block.add_file(LFN, fileinfo, task, merged_task)
                            block.add_dataset_config()
                            if args.migrate_parents:
                                block.add_file_parents(LFN, report)

                    if args.migrate_parents:
                        parents_to_migrate = list(
                            set([p['parent_logical_file_name'] for p in block['file_parent_list']]))
                        migrate_parents(parents_to_migrate, dbs)

                    if len(block.data['files']) > 0:
                        try:
                            inserted = True
                            dbs['local'].insertBulkBlock(block.data)
                            db.update_published(block.get_publish_update())
                            logger.info('block inserted: %s' %
                                        block['block']['block_name'])
                        except HTTPError, e:
                            logger.critical(e)

                    first_task += args.block_size

                if inserted:
                    published.update({'dataset': block['dataset']['dataset']})
                    info = Dataset(published).get_info(published)
                    lumis = LumiList(lumis=sum(info.lumis.values(), []))
                    json = os.path.join(workdir, label, 'published.json')
                    lumis.writeJSON(json)

                    logger.info('publishing dataset %s complete' % label)
                    logger.info(
                        'json file of published runs and lumis saved to %s' % json)

                if len(missing) > 0:
                    template = "the following task(s) have not been published because their output could not be found: {0}"
                    logger.warning(template.format(
                        ", ".join(map(str, missing))))<|MERGE_RESOLUTION|>--- conflicted
+++ resolved
@@ -8,13 +8,6 @@
 import sys
 import time
 import uuid
-<<<<<<< HEAD
-=======
-import gzip
-import shutil
-import daemon
-import logging
->>>>>>> c39cbb0c
 
 from WMCore.DataStructs.LumiList import LumiList
 from WMCore.FwkJobReport.Report import Report
@@ -97,7 +90,7 @@
                 if not migration_status:
                     logging.info('block will be migrated: %s' % block)
                     dbs_output = dbs['migrator'].submitMigration(
-                            {'migration_url': 'https://cmsweb.cern.ch/dbs/prod/global/', 'migration_input': block})
+                        {'migration_url': 'https://cmsweb.cern.ch/dbs/prod/global/', 'migration_input': block})
                     all_migrated = False
                 else:
                     migrated.append(block)
@@ -261,7 +254,7 @@
             c = subprocess.Popen('cksum %s' %
                                  PFN, shell=True, stdout=subprocess.PIPE)
             cksum, size = c.stdout.read().split()[:2]
-        except:
+        except Exception:
             logging.warning("error calculating checksum")
 
         file_dict = {'check_sum': int(cksum),
@@ -397,7 +390,7 @@
                     try:
                         pset_hash = hash_pset(tmp_path)
                         db.update_pset_hash(pset_hash, label)
-                    except:
+                    except Exception:
                         logger.warning(
                             'error calculating the cmssw parameter set hash')
                     os.remove(tmp_path)
@@ -482,12 +475,11 @@
                     published.update({'dataset': block['dataset']['dataset']})
                     info = Dataset(published).get_info(published)
                     lumis = LumiList(lumis=sum(info.lumis.values(), []))
-                    json = os.path.join(workdir, label, 'published.json')
-                    lumis.writeJSON(json)
+                    filename = os.path.join(workdir, label, 'published.json')
+                    lumis.writeJSON(filename)
 
                     logger.info('publishing dataset %s complete' % label)
-                    logger.info(
-                        'json file of published runs and lumis saved to %s' % json)
+                    logger.info('json file of published runs and lumis saved to %s' % filename)
 
                 if len(missing) > 0:
                     template = "the following task(s) have not been published because their output could not be found: {0}"
