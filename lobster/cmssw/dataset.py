import hashlib
import logging
import math
import os
import pickle
import re
import requests
from retrying import retry
import xdg.BaseDirectory

from lobster.core.dataset import DatasetInfo
from lobster.util import Configurable

from dbs.apis.dbsClient import DbsApi
from WMCore.Credential.Proxy import Proxy
from WMCore.DataStructs.LumiList import LumiList

logger = logging.getLogger('lobster.cmssw.dataset')


class DASWrapper(DbsApi):

    @retry(stop_max_attempt_number=10)
    def listFileLumis(self, *args, **kwargs):
        return super(DASWrapper, self).listFileLumis(*args, **kwargs)

    @retry(stop_max_attempt_number=10)
    def listFileSummaries(self, *args, **kwargs):
        return super(DASWrapper, self).listFileSummaries(*args, **kwargs)

    @retry(stop_max_attempt_number=10)
    def listFiles(self, *args, **kwargs):
        return super(DASWrapper, self).listFiles(*args, **kwargs)

    @retry(stop_max_attempt_number=10)
    def listBlocks(self, *args, **kwargs):
        return super(DASWrapper, self).listBlocks(*args, **kwargs)


class Cache(object):

    def __init__(self):
        self.cachedir = xdg.BaseDirectory.save_cache_path('lobster')

    def __cachename(self, name, mask):
        m = hashlib.sha256()
        m.update(name)
        if mask:
            m.update(mask)
        return os.path.join(self.cachedir,
                            "{}-{}.pkl".format(name.strip('/').split('/')[0], m.hexdigest()))

    def cache(self, name, mask, baseinfo, dataset):
        logger.debug("writing dataset '{}' to cache".format(name))
        with open(self.__cachename(name, mask), 'wb') as fd:
            pickle.dump((baseinfo, dataset), fd)

    def cached(self, name, mask, baseinfo):
        try:
            with open(self.__cachename(name, mask), 'rb') as fd:
                info, dset = pickle.load(fd)
                if baseinfo == info:
                    logger.debug("retrieved dataset '{}' from cache".format(name))
                    return dset
                return None
        except Exception:
            return None


class Dataset(Configurable):

    """
    Specification for processing a dataset stored in DBS.

    Parameters
    ----------
        dataset : str
            The full dataset name as in DBS.
        lumis_per_task : int
            How many luminosity sections to process in one task.  May be
            modified by Lobster to match the user-specified task runtime.
        events_per_task : int
            Adjust `lumis_per_task` to contain as many luminosity sections
            to process the specified amount of events.
        lumi_mask : str
            The URL or filename of a JSON luminosity section mask, as
            customary in CMS.
        file_based : bool
            Process whole files instead of single luminosity sections.
        dbs_instance : str
            Which DBS instance to query for the `dataset`.
    """
    _mutable = {}

    __apis = {}
    __dsets = {}
    __cache = Cache()

    def __init__(self, dataset, lumis_per_task=25, events_per_task=None, lumi_mask=None, file_based=False, dbs_instance='global'):
        self.dataset = dataset
        self.lumi_mask = lumi_mask
        self.lumis_per_task = lumis_per_task
        self.events_per_task = events_per_task
        self.file_based = file_based
        self.dbs_instance = 'https://cmsweb.cern.ch/dbs/prod/{0}/DBSReader'.format(dbs_instance)

        self.total_units = 0

    def __get_mask(self, url):
        if not re.match(r'https?://', url):
            return url

        fn = os.path.basename(url)
        cached = os.path.join(Dataset.__cache.cachedir, fn)
        if not os.path.isfile(cached):
            r = requests.get(url)
            if not r.ok:
                raise IOError("unable to retrieve '{0}'".format(url))
            with open(cached, 'w') as f:
                f.write(r.text)
        return cached

    def validate(self):
        if self.dataset in Dataset.__dsets:
            return True

        if self.lumi_mask:
            self.lumi_mask = self.__get_mask(self.lumi_mask)

        cred = Proxy({'logger': logging.getLogger("WMCore")})
        dbs = DASWrapper(self.dbs_instance, ca_info=cred.getProxyFilename())

        baseinfo = dbs.listFileSummaries(dataset=self.dataset)
        if baseinfo is None or (len(baseinfo) == 1 and baseinfo[0] is None):
            return False
        return True

    def get_info(self):
        if self.dataset not in Dataset.__dsets:
            if self.lumi_mask:
                self.lumi_mask = self.__get_mask(self.lumi_mask)
            res = self.query_database()

            if self.events_per_task:
                if res.total_events > 0:
                    res.tasksize = int(math.ceil(self.events_per_task / float(res.total_events) * res.total_units))
                else:
                    res.tasksize = 1
            else:
                res.tasksize = self.lumis_per_task

            Dataset.__dsets[self.dataset] = res

        self.total_units = Dataset.__dsets[self.dataset].total_units
        return Dataset.__dsets[self.dataset]

    def query_database(self):
        cred = Proxy({'logger': logging.getLogger("WMCore")})
        dbs = DASWrapper(self.dbs_instance, ca_info=cred.getProxyFilename())

        baseinfo = dbs.listFileSummaries(dataset=self.dataset)
        if baseinfo is None or (len(baseinfo) == 1 and baseinfo[0] is None):
            raise ValueError('unable to retrive information for dataset {}'.format(self.dataset))

<<<<<<< HEAD
        result = self.__cache.cached(dataset, baseinfo)
        if result:
            return result
        total_lumis = sum([info['num_lumi'] for info in baseinfo])
=======
        if not self.file_based:
            result = self.__cache.cached(self.dataset, self.lumi_mask, baseinfo)
            if result:
                return result
>>>>>>> 645d137c

        result = DatasetInfo()
        result.total_events = sum([info['num_event'] for info in baseinfo])

        for info in dbs.listFiles(dataset=self.dataset, detail=True):
            fn = info['logical_file_name']
            result.files[fn].events = info['event_count']
            result.files[fn].size = info['file_size']

        if self.file_based:
            for info in dbs.listFiles(dataset=self.dataset):
                fn = info['logical_file_name']
                result.files[fn].lumis = [(-2, -2)]
        else:
            blocks = dbs.listBlocks(dataset=self.dataset)
            if self.lumi_mask:
                unmasked_lumis = LumiList(filename=self.lumi_mask)
            for block in blocks:
                runs = dbs.listFileLumis(block_name=block['block_name'])
                for run in runs:
                    fn = run['logical_file_name']
                    for lumi in run['lumi_section_num']:
                        if not self.lumi_mask or ((run['run_num'], lumi) in unmasked_lumis):
                            result.files[fn].lumis.append((run['run_num'], lumi))
                        elif self.lumi_mask and ((run['run_num'], lumi) not in unmasked_lumis):
                            result.masked_units += 1

        result.unmasked_units = sum([len(f.lumis) for f in result.files.values()])
        result.total_units = result.unmasked_units + result.masked_units

        if not self.file_based:
            self.__cache.cache(self.dataset, self.lumi_mask, baseinfo, result)

        result.stop_on_file_boundary = (result.total_units != total_lumis)
        if result.stop_on_file_boundary:
            logger.debug("split lumis detected in {} - "
                         "{} unique (run, lumi) but "
                         "{} unique (run, lumi, file) - "
                         "enforcing a limit of one file per task".format(dataset, total_lumis, result.total_units))

        return result<|MERGE_RESOLUTION|>--- conflicted
+++ resolved
@@ -162,17 +162,11 @@
         if baseinfo is None or (len(baseinfo) == 1 and baseinfo[0] is None):
             raise ValueError('unable to retrive information for dataset {}'.format(self.dataset))
 
-<<<<<<< HEAD
-        result = self.__cache.cached(dataset, baseinfo)
-        if result:
-            return result
-        total_lumis = sum([info['num_lumi'] for info in baseinfo])
-=======
         if not self.file_based:
             result = self.__cache.cached(self.dataset, self.lumi_mask, baseinfo)
             if result:
                 return result
->>>>>>> 645d137c
+        total_lumis = sum([info['num_lumi'] for info in baseinfo])
 
         result = DatasetInfo()
         result.total_events = sum([info['num_event'] for info in baseinfo])
