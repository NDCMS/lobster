from collections import defaultdict
import gzip
import imp
import json
import multiprocessing
import os
import re
import shutil
import subprocess
import sys

from lobster import chirp, job, util
import dash
import sandbox

import jobit
from dataset import MetaInterface

from FWCore.PythonUtilities.LumiList import LumiList
from ProdCommon.CMSConfigTools.ConfigAPI.CfgInterface import CfgInterface

logger = multiprocessing.get_logger()

class JobHandler(object):
    """
    Handles mapping of lumi sections to files etc.
    """

    def __init__(
            self, id, dataset, files, lumis, jobdir,
            cmssw_job=True, empty_source=False, chirp_root=None, xrootd_root=None, merge=False, local=False):
        self._id = id
        self._dataset = dataset
        self._files = [(id, file) for id, file in files if file]
        self._file_based = any([run < 0 or lumi < 0 for (id, file, run, lumi) in lumis])
        self._jobits = lumis
        self._jobdir = jobdir
        self._outputs = []
        self._merge = merge
        self._cmssw_job = cmssw_job
        self._empty_source = empty_source
        self._local = local

        # transfer inputs by other means than WQ!
        self._transfer_inputs = (local or merge) and (
                (chirp_root and all(file.startswith(chirp_root) for (_, file) in self._files))
                or
                (xrootd_root and all(file.startswith(xrootd_root) for (_, file) in self._files)))

    @property
    def cmssw_job(self):
        return self._cmssw_job

    @property
    def dataset(self):
        return self._dataset

    @property
    def id(self):
        return self._id

    @property
    def jobdir(self):
        return self._jobdir

    @jobdir.setter
    def jobdir(self, dir):
        self._jobdir = dir

    @property
    def outputs(self):
        return self._outputs

    @property
    def file_based(self):
        return self._file_based

    @property
    def jobit_source(self):
        return 'jobs' if self._merge else 'jobits_' + self._dataset

    @outputs.setter
    def outputs(self, files):
        self._outputs = files

    def get_job_info(self):
        lumis = set([(run, lumi) for (id, file, run, lumi) in self._jobits])
        files = set([filename for (id, filename) in self._files])

        if self._file_based:
            lumis = None
        else:
            lumis = LumiList(lumis=lumis)

        return files, lumis

    def get_jobit_info(self, failed, files_info, files_skipped, events_written):
        events_read = 0
        file_update = []
        jobit_update = []

        jobits_processed = 0
        jobits_missed = 0

        for (id, file) in self._files:
            file_jobits = [tpl for tpl in self._jobits if tpl[1] == id]

            skipped = False
            read = 0
            if self._cmssw_job:
                if not self._empty_source:
                    skipped = file in files_skipped or file not in files_info
                    read = 0 if failed or skipped else files_info[file][0]

            if not self._file_based:
                jobits_finished = len(file_jobits)
                jobits_done = 0 if failed or skipped else len(files_info[file][1])
            else:
                jobits_finished = 1
                jobits_done = 0 if failed or skipped else 1

            events_read += read

            if not failed:
                if skipped:
                    for (lumi_id, lumi_file, r, l) in file_jobits:
                        jobit_update.append((jobit.FAILED, lumi_id))
                        jobits_missed += 1
                elif not self._file_based:
                    file_lumis = set(map(tuple, files_info[file][1]))
                    for (lumi_id, lumi_file, r, l) in file_jobits:
                        if (r, l) not in file_lumis:
                            jobit_update.append((jobit.FAILED, lumi_id))
                            jobits_missed += 1

            file_update.append((read, 1 if skipped else 0, id))

        if not self._file_based:
            jobits_missed = len(self._jobits) if failed else jobits_missed
        else:
            jobits_missed = len(self._files) - len(files_info.keys())

        if failed:
            events_written = 0
            status = jobit.FAILED
        else:
            status = jobit.SUCCESSFUL

        if self._merge:
            file_update = []
            # FIXME not correct
            jobits_missed = 0

        return [jobits_missed, events_read, events_written, status], \
                file_update, jobit_update

    def update_inputs(self, inputs):
        if self._local and not self._transfer_inputs:
            inputs += [(f, os.path.basename(f), False) for id, f in self._files if f]

    def update_config(self, config):
        if self._transfer_inputs:
            config['transfer inputs'] = True

class JobProvider(job.JobProvider):
    def __init__(self, config):
        super(JobProvider, self).__init__(config)

        if 'merge size' in self.config:
            bytes = self.config['merge size']
            orig = bytes
            if isinstance(bytes, basestring):
                unit = bytes[-1].lower()
                try:
                    bytes = float(bytes[:-1])
                    if unit == 'k':
                        bytes *= 1000
                    elif unit == 'm':
                        bytes *= 1e6
                    elif unit == 'g':
                        bytes *= 1e9
                    else:
                        bytes = -1
                except ValueError:
                    bytes = -1
                self.config['merge size'] = bytes

            if bytes > 0:
                logger.info('merging outputs up to {0} bytes'.format(bytes))
            else:
                logger.error('merging disabled due to malformed size {0}'.format(orig))

        self.__chirp = self.config.get('chirp server', None)
        self.__chirp_root = self.config.get('chirp root', self.stageout) if self.__chirp else None

        if self.__chirp:
            try:
                chirp.get_chirp_output(self.__chirp, args=['ls', '/'], timeout=5, throw=True)
            except subprocess.CalledProcessError, e:
                logger.critical('cannot access chirp server {0}'.format(self.__chirp))
                raise RuntimeError('unavailable chirp connection')

        self.__xrootd = self.config.get('xrootd server', None)
        self.__xrootd_root = self.config.get('xrootd root', None) if self.__xrootd else None

        self.__sandbox = os.path.join(self.workdir, 'sandbox')

        self.__unlinker = chirp.Unlinker(self.stageout, self.__chirp)

        self.__events = {}
        self.__datasets = {}
        self.__configs = {}
        self.__local = {}
        self.__jobhandlers = {}
        self.__interface = MetaInterface()
        self.__store = jobit.JobitStore(self.config)

        self.__grid_files = [(os.path.join('/cvmfs/grid.cern.ch', x), os.path.join('grid', x), True) for x in
                                 ['3.2.11-1/external/etc/profile.d/clean-grid-env-funcs.sh',
                                  '3.2.11-1/external/etc/profile.d/grid-env-funcs.sh',
                                  '3.2.11-1/external/etc/profile.d/grid-env.sh',
                                  '3.2.11-1/etc/profile.d/grid-env.sh',
                                  '3.2.11-1/glite/bin/voms-proxy-info',
                                  '3.2.11-1/glite/lib64/libvomsapi_nog.so.0.0.0',
                                  '3.2.11-1/glite/lib64/libvomsapi_nog.so.0',
                                  'etc/grid-security/certificates'
                                  ]
                             ]

        if self.config.get('use dashboard', True):
            logger.info("using dashboard with task id {0}".format(self.taskid))
            self.__dash = dash.Monitor(self.taskid)
        else:
            self.__dash = dash.DummyMonitor(self.taskid)

        if not util.checkpoint(self.workdir, 'sandbox'):
            blacklist = self.config.get('sandbox blacklist', [])
            sandbox.package(os.environ['LOCALRT'], self.__sandbox, blacklist, self.config.get('recycle sandbox'))
            util.register_checkpoint(self.workdir, 'sandbox', 'CREATED')
            self.__dash.register_run()

        else:
            for id in self.__store.reset_jobits():
                self.__dash.update_job(id, dash.ABORTED)

        for cfg in self.config['tasks']:
            label = cfg['label']
            cfg['basedirs'] = self.basedirs

            cms_config = cfg.get('cmssw config')
            if cms_config:
                self.__configs[label] = os.path.basename(cms_config)

            self.__datasets[label] = cfg.get('dataset', cfg.get('files', ''))
            self.__local[label] = cfg.get('local', 'files' in cfg)
            self.__events[label] = cfg.get('max events', -1)

            if cms_config and not cfg.has_key('outputs'):
                sys.argv = [sys.argv[0]] #To avoid problems loading configs that use the VarParsing module
                with open(cms_config, 'r') as f:
                    source = imp.load_source('cms_config_source', cms_config, f)
                    cfg_interface = CfgInterface(source.process)
                    if hasattr(cfg_interface.data.GlobalTag.globaltag, 'value'): #Possibility: make this mandatory?
                        cfg['global tag'] = cfg_interface.data.GlobalTag.globaltag.value()
                    for m in cfg_interface.data.outputModules:
                        self.outputs[label].append(getattr(cfg_interface.data, m).fileName._value)

            taskdir = os.path.join(self.workdir, label)
            if not util.checkpoint(self.workdir, label):
                if cms_config:
                    shutil.copy(util.findpath(self.basedirs, cms_config), os.path.join(taskdir, os.path.basename(cms_config)))

                logger.info("querying backend for {0}".format(label))
                dataset_info = self.__interface.get_info(cfg)

                if 'filename transformation' in cfg:
                    match, sub = cfg['filename transformation']
                    def trafo(filename):
                        return re.sub(match, sub, filename)
                else:
                    trafo = lambda s: s

                logger.info("registering {0} in database".format(label))
                self.__store.register(cfg, dataset_info, trafo)
                util.register_checkpoint(self.workdir, label, 'REGISTERED')

            elif os.path.exists(os.path.join(taskdir, 'running')):
                for id in self.get_jobids(label):
                    self.move_jobdir(id, label, 'failed')

    def get_report(self, label, job):
        jobdir = self.get_jobdir(job, label, 'successful')

        return os.path.join(jobdir, 'report.xml.gz')

    def obtain(self, num=1):
        # FIXME allow for adjusting the number of LS per job

        jobinfos = self.retry(self.__store.pop_unmerged_jobs, (self.config.get('merge size', -1), 10), {}) \
                + self.retry(self.__store.pop_jobits, (num,), {})
        if not jobinfos or len(jobinfos) == 0:
            return None

        tasks = []
        ids = []

        for (id, label, files, lumis, unique_arg, empty_source, merge) in jobinfos:
            sdir = os.path.join(self.stageout, label)
            ids.append(id)

            inputs = [(self.__sandbox + ".tar.bz2", "sandbox.tar.bz2", True),
                      (os.path.join(os.path.dirname(__file__), 'data', 'mtab'), 'mtab', True),
                      (os.path.join(os.path.dirname(__file__), 'data', 'siteconfig'), 'siteconfig', True),
                      (os.path.join(os.path.dirname(__file__), 'data', 'wrapper.sh'), 'wrapper.sh', True),
                      (self.parrot_bin, 'bin', None),
                      (self.parrot_lib, 'lib', None)
                      ] + self.__grid_files

            if merge:
                args = ['output=' + self.outputs[label][0]]
                cmssw_job = True
                cms_config = os.path.join(os.path.dirname(__file__), 'data', 'merge_cfg.py')
                inputs.append((os.path.join(os.path.dirname(__file__), 'data', 'merge_reports.py'), 'merge_reports.py', True))

                missing = []
                infiles = []
                inreports = []

                for job, _, _, _ in lumis:
                    report = self.get_report(label, job)
                    base, ext = os.path.splitext(self.outputs[label][0])
                    input = os.path.join(sdir, self.outputformats[label].format(base=base, ext=ext[1:], id=job))

                    if os.path.isfile(report) and chirp.isfile(self.__chirp, self.__chirp_root, input):
                        inreports.append(report)
                        infiles.append((job, input))
                        # FIXME we can also read files locally
                        if not self.__chirp and not self.__xrootd:
                            inputs.append((input, os.path.basename(input), False))
                    else:
                        missing.append(job)

                if len(missing) > 0:
                    template = "the following have been marked as failed because their output could not be found: {0}"
                    logger.warning(template.format(", ".join(map(str, missing))))
                    self.retry(self.__store.update_missing, (missing,), {})

                if len(infiles) <= 1:
                    # FIXME report these back to the database and then skip
                    # them.  Without failing these job ids, accounting of
                    # running jobs is going to be messed up.
                    logger.debug("skipping job {0} with only one input file!".format(id))

                inputs += [(r, "_".join(os.path.normpath(r).split(os.sep)[-3:]), False) for r in inreports]

                prologue = None
                epilogue = ['python', 'merge_reports.py', 'report.xml.gz'] \
                        + ["_".join(os.path.normpath(r).split(os.sep)[-3:]) for r in inreports]

                files = infiles
            else:
                args = [x for x in self.args[label] + [unique_arg] if x]
                cmssw_job = self.__configs.has_key(label)
                cms_config = None
                prologue = self.config.get('prologue')
                epilogue = None
                if cmssw_job:
                    cms_config = os.path.join(self.workdir, label, self.__configs[label])

            if cmssw_job:
                inputs.extend([(os.path.join(os.path.dirname(__file__), 'data', 'job.py'), 'job.py', True),
                               (cms_config, os.path.basename(cms_config), True)
                               ])

            if 'X509_USER_PROXY' in os.environ:
                inputs.append((os.environ['X509_USER_PROXY'], 'proxy', False))

            inputs += [(i, os.path.basename(i), True) for i in self.extra_inputs[label]]

            jdir = self.create_jobdir(id, label, 'running')

            monitorid, syncid = self.__dash.register_job(id)

            handler = JobHandler(
                id, label, files, lumis, jdir, cmssw_job, empty_source,
                merge=merge,
                chirp_root=self.__chirp_root,
                xrootd_root=self.__xrootd_root,
                local=self.__local[label])
            files, lumis = handler.get_job_info()

            stageout = []
            stagein = []
            outputs = []
            for filename in self.outputs[label]:
                base, ext = os.path.splitext(filename)
                outname = self.outputformats[label].format(base=base, ext=ext[1:], id=id)

                handler.outputs.append(os.path.join(label, outname))
                prefix = self.stageout.replace(self.__chirp_root, '', 1)
                stageout.append((filename, os.path.join(prefix, label, outname)))
                if not self.__chirp:
                    outputs.append((os.path.join(sdir, outname), filename))

            if not cmssw_job:
                if handler.file_based:
                    args += [','.join([os.path.basename(f) for f in files])]
                cmd = 'sh wrapper.sh {0} {1}'.format(self.cmds[label], ' '.join(args))
            else:
                outputs.extend([(os.path.join(jdir, f), f) for f in ['report.xml.gz', 'cmssw.log.gz', 'report.json']])

                sum = self.config.get('cmssw summary', True)

                config = {
                    'mask': {
                        'files': list(files),
                        'lumis': lumis.getCompactList() if lumis else None,
                        'events': self.__events[label],
                    },
                    'monitoring': {
                        'monitorid': monitorid,
                        'syncid': syncid,
                        'taskid': self.taskid
                    },
                    'arguments': args,
                    'chirp server': self.__chirp,
                    'chirp root': self.__chirp_root,
                    'xrootd server': self.__xrootd,
                    'xrootd root': self.__xrootd_root,
                    'output files': stageout,
                    'want summary': sum
                }
                if prologue:
                    config['prologue'] = prologue

                if epilogue:
                    config['epilogue'] = epilogue

                handler.update_config(config)
                handler.update_inputs(inputs)

                with open(os.path.join(jdir, 'parameters.json'), 'w') as f:
                    json.dump(config, f, indent=2)
                inputs.append((os.path.join(jdir, 'parameters.json'), 'parameters.json', False))

                cmd = 'sh wrapper.sh python job.py {0} parameters.json'.format(os.path.basename(cms_config))

            tasks.append((id, cmd, inputs, outputs))

            self.__jobhandlers[id] = handler

        logger.info("creating job(s) {0}".format(", ".join(map(str, ids))))

        self.__dash.free()

        return tasks

    def release(self, tasks):
        cleanup = []
        jobs = defaultdict(list)
        for task in tasks:
            failed = (task.return_status != 0)

            handler = self.__jobhandlers[task.tag]

            self.__dash.update_job(task.tag, dash.DONE)

            if task.output:
                f = gzip.open(os.path.join(handler.jobdir, 'job.log.gz'), 'wb')
                f.write(task.output)
                f.close()

            files_info = {}
            files_skipped = []
            events_written = 0
            task_times = [None] * 10
            cmssw_exit_code = None
            cputime = 0
            outsize = 0
<<<<<<< HEAD
            events_tree_compressed_outsize = 0
            cache_start_size = 0
            cache_end_size = 0
            cache = None
=======
            outsize_bare = 0
>>>>>>> 7d4d2178

            if handler.cmssw_job:
                try:
                    with open(os.path.join(handler.jobdir, 'report.json'), 'r') as f:
                        data = json.load(f)
                        files_info = data['files']['info']
                        files_skipped = data['files']['skipped']
                        events_written = data['events written']
                        task_times = data['task timing info']
                        cmssw_exit_code = data['cmssw exit code']
                        cputime = data['cpu time']
                        outsize = data['output size']
<<<<<<< HEAD
                        events_tree_compressed_outsize = data['events tree compressed size']
                        cache_start_size = data['cache']['start size']
                        cache_end_size = data['cache']['end size']
                        cache = data['cache']['type']
=======
                        outsize_bare = data['output bare size']
>>>>>>> 7d4d2178
                except (ValueError, EOFError, IOError) as e:
                    failed = True
                    logger.error("error processing {0}:\n{1}".format(task.tag, e))

            if cmssw_exit_code not in (None, 0):
                exit_code = cmssw_exit_code
                if exit_code > 0:
                    failed = True
            else:
                exit_code = task.return_status

            logger.info("job {0} returned with exit code {1}".format(task.tag, exit_code))

            times = [
                    task.submit_time / 1000000,
                    task.send_input_start / 1000000,
                    task.send_input_finish / 1000000
                    ] + task_times + [
                    task.receive_output_start / 1000000,
                    task.receive_output_finish / 1000000,
                    task.finish_time / 1000000,
                    task.cmd_execution_time / 1000000,
                    task.total_cmd_execution_time / 1000000,
                    cputime
                    ]
            data = [
                    cache_start_size,
                    cache_end_size,
                    cache,
                    task.total_bytes_received,
                    task.total_bytes_sent,
                    outsize,
                    outsize_bare
                    ]

            job_update, file_update, jobit_update = \
                    handler.get_jobit_info(failed, files_info, files_skipped, events_written)

            job_update = [util.verify_string(task.hostname), exit_code, task.total_submissions] \
                    + times + data + job_update + [task.tag]

            if failed:
                faildir = self.move_jobdir(handler.id, handler.dataset, 'failed')
                logger.info("parameters and logs can be found in {0}".format(faildir))
                cleanup += handler.outputs
            else:
                self.move_jobdir(handler.id, handler.dataset, 'successful')

            self.__dash.update_job(task.tag, dash.RETRIEVED)

            jobs[(handler.dataset, handler.jobit_source)].append((job_update, file_update, jobit_update))

            del self.__jobhandlers[task.tag]

        self.__dash.free()

        if len(cleanup) > 0:
            self.__unlinker.remove(cleanup)
        if len(jobs) > 0:
            self.retry(self.__store.update_jobits, (jobs,), {})

    def done(self):
        left = self.__store.unfinished_jobits()
        if self.config.get('merge size', -1) > 0:
            return self.__store.merged() and left == 0
        return left == 0

    def work_left(self):
        return self.__store.unfinished_jobits()
<|MERGE_RESOLUTION|>--- conflicted
+++ resolved
@@ -477,14 +477,10 @@
             cmssw_exit_code = None
             cputime = 0
             outsize = 0
-<<<<<<< HEAD
-            events_tree_compressed_outsize = 0
+            outsize_bare = 0
             cache_start_size = 0
             cache_end_size = 0
             cache = None
-=======
-            outsize_bare = 0
->>>>>>> 7d4d2178
 
             if handler.cmssw_job:
                 try:
@@ -497,14 +493,10 @@
                         cmssw_exit_code = data['cmssw exit code']
                         cputime = data['cpu time']
                         outsize = data['output size']
-<<<<<<< HEAD
-                        events_tree_compressed_outsize = data['events tree compressed size']
+                        outsize_bare = data['output bare size']
                         cache_start_size = data['cache']['start size']
                         cache_end_size = data['cache']['end size']
                         cache = data['cache']['type']
-=======
-                        outsize_bare = data['output bare size']
->>>>>>> 7d4d2178
                 except (ValueError, EOFError, IOError) as e:
                     failed = True
                     logger.error("error processing {0}:\n{1}".format(task.tag, e))
