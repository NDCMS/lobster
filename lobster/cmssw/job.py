from collections import defaultdict
import gzip
import imp
import json
import logging
import os
import re
import shutil
import subprocess
import sys

from lobster import fs, job, util
from lobster.cmssw import TaskHandler
import dash
import sandbox

import jobit
from dataset import MetaInterface

import work_queue as wq

logger = logging.getLogger('lobster.cmssw.job')

class ReleaseSummary(object):
    """Summary of returned tasks.

    Prints a user-friendly summary of which tasks returned with what exit code/status.
    """

    flags = {
            wq.WORK_QUEUE_RESULT_STDOUT_MISSING: "no stdout",
            wq.WORK_QUEUE_RESULT_SIGNAL: "signal received",
            wq.WORK_QUEUE_RESULT_RESOURCE_EXHAUSTION: "exhausted resources",
            wq.WORK_QUEUE_RESULT_TASK_TIMEOUT: "time out"
    }

    def __init__(self):
        self.__exe = {}
        self.__wq = {}
        self.__taskdirs = {}

    def exe(self, status, taskid):
        try:
            self.__exe[status].append(taskid)
        except KeyError:
            self.__exe[status] = [taskid]

    def wq(self, status, taskid):
        for flag in ReleaseSummary.flags.keys():
            if status & flag:
                try:
                    self.__wq[flag].append(taskid)
                except KeyError:
                    self.__wq[flag] = [taskid]

    def dir(self, taskid, taskdir):
        self.__taskdirs[taskid] = taskdir

    def __str__(self):
        s = "received the following task(s):\n"
        for status in sorted(self.__exe.keys()):
            s += "returned with status {0}: {1}\n".format(status, ", ".join(self.__exe[status]))
            if status != 0:
                s += "parameters and logs in:\n\t{0}\n".format(
                        "\n\t".join([self.__taskdirs[t] for t in self.__exe[status]]))
        for flag in sorted(self.__wq.keys()):
            s += "failed due to {0}: {1}\nparameters and logs in:\n\t{2}\n".format(
                    ReleaseSummary.flags[flag],
                    ", ".join(self.__wq[flag]),
                    "\n\t".join([self.__taskdirs[t] for t in self.__wq[flag]]))
        # Trim final newline
        return s[:-1]

class JobProvider(job.JobProvider):
    def __init__(self, config, interval=300):
        super(JobProvider, self).__init__(config)

        self.bad_exitcodes += [169]
        self.__interval = interval  # seconds
        self.__dash = None
        self.__dash_checker = dash.JobStateChecker(interval)

        if 'merge size' in self.config:
            bytes = self.config['merge size']
            orig = bytes
            if isinstance(bytes, basestring):
                unit = bytes[-1].lower()
                try:
                    bytes = float(bytes[:-1])
                    if unit == 'k':
                        bytes *= 1000
                    elif unit == 'm':
                        bytes *= 1e6
                    elif unit == 'g':
                        bytes *= 1e9
                    else:
                        bytes = -1
                except ValueError:
                    bytes = -1
                self.config['merge size'] = bytes

            if bytes > 0:
                logger.info('merging outputs up to {0} bytes'.format(bytes))
            else:
                logger.error('merging disabled due to malformed size {0}'.format(orig))

        self.__sandbox = os.path.join(self.workdir, 'sandbox')
        self.__jobhandlers = {}
        self.__interface = MetaInterface()
        self.__store = jobit.JobitStore(self.config)

        self._inputs = [(self.__sandbox + ".tar.bz2", "sandbox.tar.bz2", True),
                (os.path.join(os.path.dirname(__file__), 'data', 'siteconfig'), 'siteconfig', True),
                (os.path.join(os.path.dirname(__file__), 'data', 'wrapper.sh'), 'wrapper.sh', True),
                (os.path.join(os.path.dirname(__file__), 'data', 'job.py'), 'job.py', True),
                (self.parrot_bin, 'bin', None),
                (self.parrot_lib, 'lib', None),
                ]

        # Files to make the job wrapper work without referencing WMCore
        # from somewhere else
        import WMCore
        base = os.path.dirname(WMCore.__file__)
        reqs = [
                "Services/Dashboard/DashboardAPI.pyc",
                "Services/Dashboard/apmon.pyc",
                "FwkJobReport"
                ]
        for f in reqs:
            self._inputs.append((os.path.join(base, f), os.path.join("python", "WMCore", f), True))

        if 'X509_USER_PROXY' in os.environ:
            self._inputs.append((os.environ['X509_USER_PROXY'], 'proxy', False))

        if not util.checkpoint(self.workdir, 'executable'):
            # We can actually have more than one exe name (one per task label)
            # Set 'cmsRun' if any of the tasks are of that type,
            # or use cmd command if all tasks execute the same cmd,
            # or use 'noncmsRun' if task cmds are different
            # Using this for dashboard exe name reporting
            cmsconfigs = [cfg.get('cmssw config') for cfg in self.config['tasks']]
            cmds = [cfg.get('cmd') for cfg in self.config['tasks']]
            if any(cmsconfigs):
                exename = 'cmsRun'
            elif all(x == cmds[0] and x is not None for x in cmds):
                exename = cmds[0]
            else:
                exename = 'noncmsRun'

            util.register_checkpoint(self.workdir, 'executable', exename)

        if self.config.get('use dashboard', True):
            logger.info("using dashboard with task id {0}".format(self.taskid))
            monitor = dash.Monitor
        else:
            monitor = dash.DummyMonitor

        if not util.checkpoint(self.workdir, 'sandbox'):
            blacklist = self.config.get('sandbox blacklist', [])
            cmssw_version = sandbox.package(self.config.get('sandbox release top', os.environ['LOCALRT']),
                                            self.__sandbox, blacklist, self.config.get('recycle sandbox'))
            util.register_checkpoint(self.workdir, 'sandbox', 'CREATED')
            util.register_checkpoint(self.workdir, 'sandbox cmssw version', cmssw_version)
            self.__dash = monitor(self.workdir)
            self.__dash.register_run()

        else:
            self.__dash = monitor(self.workdir)
            for id in self.__store.reset_jobits():
                self.__dash.update_job(id, dash.ABORTED)

        update_config = False

        for label, wflow in self.workflows.items():
            # FIXME this needs to be in the Workflow class!
            if wflow.pset:
                 shutil.copy(util.findpath(self.basedirs, wflow.pset), os.path.join(wflow.workdir, os.path.basename(wflow.pset)))

            if wflow.pset and not wflow._outputs:
                wflow._outputs = []
                # Save determined outputs to the configuration in the
                # working directory.
                update_config = True
                # To avoid problems loading configs that use the VarParsing module
                sys.argv = ["pacify_varparsing.py"]
                with open(util.findpath(self.basedirs, wflow.pset), 'r') as f:
                    source = imp.load_source('cms_config_source', wflow.pset, f)
                    process = source.process
                    if hasattr(process, 'GlobalTag') and hasattr(process.GlobalTag.globaltag, 'value'):
                        cfg['global tag'] = process.GlobalTag.globaltag.value()
                    for label, module in process.outputModules.items():
                        wflow._outputs.append(module.fileName.value())
                    if 'TFileService' in process.services:
                        wflow._outputs.append(process.services['TFileService'].fileName.value())
                        wflow.edm_output = False

                    wflow.config['edm output'] = wflow.edm_output
                    wflow.config['outputs'] = wflow._outputs

                    logger.info("workflow {0}: adding output file(s) '{1}'".format(label, ', '.join(wflow._outputs)))

            if not util.checkpoint(self.workdir, label):
                if wflow.pset:
                    shutil.copy(util.findpath(self.basedirs, wflow.pset), os.path.join(wflow.workdir, os.path.basename(wflow.pset)))

                logger.info("querying backend for {0}".format(label))
                with fs.default():
                    dataset_info = self.__interface.get_info(wflow.config)

                logger.info("registering {0} in database".format(label))
                self.__store.register(wflow.config, dataset_info, self.config.get('task runtime', None))
                util.register_checkpoint(self.workdir, label, 'REGISTERED')
            elif os.path.exists(os.path.join(wflow.workdir, 'running')):
                for id in self.get_jobids(label):
                    util.move(wflow.workdir, id, 'failed')

        if update_config:
            self.save_configuration()

    def get_report(self, label, job):
        return os.path.join(self.workdir, label, 'successful', util.id2dir(job), 'report.json')

    def obtain(self, num=1):
        jobinfos = self.__store.pop_unmerged_jobs(self.config.get('merge size', -1), 10) \
                + self.__store.pop_jobits(num)
        if not jobinfos or len(jobinfos) == 0:
            return None

        tasks = []
        ids = []

        for (id, label, files, lumis, unique_arg, empty_source, merge) in jobinfos:
            wflow = self.workflows[label]
            ids.append(id)

            jdir = util.taskdir(wflow.workdir, id)
            inputs = list(self._inputs)
            inputs.append((os.path.join(jdir, 'parameters.json'), 'parameters.json', False))
            outputs = [(os.path.join(jdir, f), f) for f in ['executable.log.gz', 'report.json']]

            monitorid, syncid = self.__dash.register_job(id)

            config = {
                'mask': {
                    'files': None,
                    'lumis': None,
                    'events': None
                },
                'monitoring': {
                    'monitorid': monitorid,
                    'syncid': syncid,
                    'taskid': self.taskid
                },
                'arguments': None,
                'output files': None,
                'want summary': self.config.get('cmssw summary', True),
                'executable': None,
                'pset': None,
                'prologue': self.config.get('prologue'),
                'epilogue': None
            }

            if merge:
                missing = []
                infiles = []
                inreports = []

                for job, _, _, _ in lumis:
                    report = self.get_report(label, job)
                    _, infile = list(wflow.outputs(job))[0]

                    if os.path.isfile(report):
                        inreports.append(report)
                        infiles.append((job, infile))
                    else:
                        missing.append(job)

                if len(missing) > 0:
                    template = "the following have been marked as failed because their output could not be found: {0}"
                    logger.warning(template.format(", ".join(map(str, missing))))
                    self.__store.update_missing(missing)

                if len(infiles) <= 1:
                    # FIXME report these back to the database and then skip
                    # them.  Without failing these job ids, accounting of
                    # running jobs is going to be messed up.
                    logger.debug("skipping job {0} with only one input file!".format(id))

                # takes care of the fields set to None in config
                wflow.adjust(config, jdir, inputs, outputs, merge, reports=inreports)

                files = infiles
            else:
                # takes care of the fields set to None in config
                wflow.adjust(config, jdir, inputs, outputs, merge, unique=unique_arg)

            handler = TaskHandler(
                id, label, files, lumis, list(wflow.outputs(id)),
                jdir, wflow.pset is not None, empty_source,
                merge=merge,
                local=wflow.local)

            if 'task runtime' in self.config and not merge:
                # cap task runtime at desired runtime + 10 minutes grace
                # period (CMSSW 7.4 and higher only)
                config['task runtime'] = self.config['task runtime'] + 10 * 60

            # set input/output transfer parameters
            self._storage.preprocess(config, merge)
            # adjust file and lumi information in config, add task specific
            # input/output files
            handler.adjust(config, inputs, outputs, self._storage)

            with open(os.path.join(jdir, 'parameters.json'), 'w') as f:
                json.dump(config, f, indent=2)

            cmd = 'sh wrapper.sh python job.py parameters.json'

            cores = 1 if merge else self.config.get('cores per job', 1)

            tasks.append((cores, cmd, id, inputs, outputs))

            self.__jobhandlers[id] = handler

        logger.info("creating job(s) {0}".format(", ".join(map(str, ids))))

        self.__dash.free()

        return tasks

    def release(self, tasks):
        cleanup = []
        jobs = defaultdict(list)
        summary = ReleaseSummary()
        for task in tasks:
            failed = (task.return_status != 0)

            handler = self.__jobhandlers[task.tag]

            self.__dash.update_job(task.tag, dash.DONE)

            if task.output:
                f = gzip.open(os.path.join(handler.jobdir, 'job.log.gz'), 'wb')
                f.write(task.output)
                f.close()

            job_update = jobit.JobUpdate()
            files_info = {}
            files_skipped = []
            cmssw_exit_code = None
            events_written = 0
            try:
                with open(os.path.join(handler.jobdir, 'report.json'), 'r') as f:
                    data = json.load(f)
                    job_update.time_wrapper_start = data['task timing info'][0]
                    job_update.time_wrapper_ready = data['task timing info'][1]
                    job_update.time_stage_in_end = data['task timing info'][2]
                    job_update.time_prologue_end = data['task timing info'][3]
                    job_update.time_file_requested = data['task timing info'][4]
                    job_update.time_file_opened = data['task timing info'][5]
                    job_update.time_file_processing = data['task timing info'][6]
                    job_update.time_processing_end = data['task timing info'][7]
                    job_update.time_epilogue_end = data['task timing info'][8]
                    job_update.time_stage_out_end = data['task timing info'][9]
                    job_update.time_cpu = data['cpu time']
                    job_update.cache_start_size = data['cache']['start size']
                    job_update.cache_end_size = data['cache']['end size']
                    job_update.cache = data['cache']['type']
                    # input_protocol = data['input']['protocol']
                    # output_protocol = data['output']['protocol']
                    if handler.cmssw_job:
                        files_info = data['files']['info']
                        files_skipped = data['files']['skipped']
                        events_written = data['events written']
                        cmssw_exit_code = data['cmssw exit code']
                        job_update.bytes_output = data['output size']
                        job_update.bytes_bare_output = data['output bare size']
            except (ValueError, EOFError) as e:
                failed = True
                logger.error("error processing {0}:\n{1}".format(task.tag, e))
            except IOError as e:
                failed = True
                logger.error("error processing {1} from {0}".format(task.tag, os.path.basename(e.filename)))

            if task.result in [wq.WORK_QUEUE_RESULT_STDOUT_MISSING,
                    wq.WORK_QUEUE_RESULT_SIGNAL,
                    wq.WORK_QUEUE_RESULT_RESOURCE_EXHAUSTION,
                    wq.WORK_QUEUE_RESULT_TASK_TIMEOUT]:
                exit_code = task.result
                failed = True
                summary.wq(exit_code, task.tag)
            elif cmssw_exit_code not in (None, 0):
                exit_code = cmssw_exit_code
                if exit_code > 0:
                    failed = True
                summary.exe(exit_code, task.tag)
            else:
                exit_code = task.return_status
                summary.exe(exit_code, task.tag)

            jobits_processed, events_read, events_written, status, file_update, jobit_update = \
                    handler.get_jobit_info(failed, files_info, files_skipped, events_written)

            job_update.host = util.verify_string(task.hostname)
            job_update.submissions = task.total_submissions
            job_update.time_submit = task.submit_time / 1000000
            job_update.time_transfer_in_start = task.send_input_start / 1000000
            job_update.time_transfer_in_end = task.send_input_finish / 1000000
            job_update.time_transfer_out_start = task.receive_output_start / 1000000
            job_update.time_transfer_out_end = task.receive_output_finish / 1000000
            job_update.time_retrieved = task.finish_time / 1000000
            job_update.time_on_worker = task.cmd_execution_time / 1000000
            job_update.time_total_on_worker = task.total_cmd_execution_time / 1000000
            job_update.bytes_received = task.total_bytes_received
            job_update.bytes_sent = task.total_bytes_sent
            job_update.exit_code = exit_code
            job_update.jobits_processed = jobits_processed
            job_update.events_read = events_read
            job_update.events_written = events_written
            job_update.status = status
            job_update.id = task.tag

            wflow = self.workflows[handler.dataset]
            if failed:
                faildir = util.move(wflow.workdir, handler.id, 'failed')
                summary.dir(str(handler.id), faildir)
                cleanup += [lf for rf, lf in handler.outputs]
            else:
                if handler.merge and self.config.get('delete merged', True):
                    files = handler.input_files
                    cleanup += files
                util.move(wflow.workdir, handler.id, 'successful')

            self.__dash.update_job(task.tag, dash.RETRIEVED)

            jobs[(handler.dataset, handler.jobit_source)].append((job_update, file_update, jobit_update))

            del self.__jobhandlers[task.tag]

        self.__dash.free()

        if len(cleanup) > 0:
            try:
                fs.remove(*cleanup)
            except (IOError, OSError):
                pass
            except ValueError as e:
                logger.error("error removing {0}:\n{1}".format(task.tag, e))

        if len(jobs) > 0:
<<<<<<< HEAD
            logger.info(summary)
            self.retry(self.__store.update_jobits, (jobs,), {})
=======
            self.__store.update_jobits(jobs)
>>>>>>> beb686bd

    def terminate(self):
        for id in self.__store.running_jobs():
            self.__dash.update_job(str(id), dash.CANCELLED)

    def done(self):
        left = self.__store.unfinished_jobits()
        if self.config.get('merge size', -1) > 0:
            return self.__store.merged() and left == 0
        return left == 0

    def __update_dashboard(self, queue, exclude_states):
        try:
            self.__dash_checker.update_dashboard_states(self.__dash, queue, exclude_states)
        except:
            logger.warning("Could not update job states to dashboard")

    def update(self, queue):
        # update dashboard status for all unfinished tasks.
        # WAITING_RETRIEVAL is not a valid status in dashboard,
        # so skipping it for now.
        exclude_states = ( dash.DONE, dash.WAITING_RETRIEVAL )
        self.__update_dashboard(queue, exclude_states)

    def tasks_left(self):
        return self.__store.estimate_tasks_left()

    def work_left(self):
        return self.__store.unfinished_jobits()<|MERGE_RESOLUTION|>--- conflicted
+++ resolved
@@ -448,12 +448,8 @@
                 logger.error("error removing {0}:\n{1}".format(task.tag, e))
 
         if len(jobs) > 0:
-<<<<<<< HEAD
             logger.info(summary)
-            self.retry(self.__store.update_jobits, (jobs,), {})
-=======
             self.__store.update_jobits(jobs)
->>>>>>> beb686bd
 
     def terminate(self):
         for id in self.__store.running_jobs():
