from collections import defaultdict
import gzip
import imp
import json
import multiprocessing
import os
import re
import shutil
import subprocess
import sys

from lobster import chirp, job, util
import dash
import sandbox

import jobit
from dataset import MetaInterface

from FWCore.PythonUtilities.LumiList import LumiList
from ProdCommon.CMSConfigTools.ConfigAPI.CfgInterface import CfgInterface

logger = multiprocessing.get_logger()

class JobHandler(object):
    """
    Handles mapping of lumi sections to files etc.
    """

    def __init__(
            self, id, dataset, files, lumis, jobdir,
            cmssw_job=True, empty_source=False, chirp_root=None, xrootd_root=None, merge=False, local=False):
        self._id = id
        self._dataset = dataset
        self._files = [(id, file) for id, file in files if file]
        self._file_based = any([run < 0 or lumi < 0 for (id, file, run, lumi) in lumis])
        self._jobits = lumis
        self._jobdir = jobdir
        self._outputs = []
        self._merge = merge
        self._cmssw_job = cmssw_job
        self._empty_source = empty_source
        self._local = local

        # transfer inputs by other means than WQ!
        self._transfer_inputs = (local or merge) and (
                (chirp_root and all(file.startswith(chirp_root) for (_, file) in self._files))
                or
                (xrootd_root and all(file.startswith(xrootd_root) for (_, file) in self._files)))

    @property
    def cmssw_job(self):
        return self._cmssw_job

    @property
    def dataset(self):
        return self._dataset

    @property
    def id(self):
        return self._id

    @property
    def jobdir(self):
        return self._jobdir

    @jobdir.setter
    def jobdir(self, dir):
        self._jobdir = dir

    @property
    def outputs(self):
        return self._outputs

    @property
    def file_based(self):
        return self._file_based

    @property
    def jobit_source(self):
        return 'jobs' if self._merge else 'jobits_' + self._dataset

    @outputs.setter
    def outputs(self, files):
        self._outputs = files

    def get_job_info(self):
        lumis = set([(run, lumi) for (id, file, run, lumi) in self._jobits])
        files = set([filename for (id, filename) in self._files])

        if self._file_based:
            lumis = None
        else:
            lumis = LumiList(lumis=lumis)

        return files, lumis

    def get_jobit_info(self, failed, files_info, files_skipped, events_written):
        events_read = 0
        file_update = []
        jobit_update = []

        jobits_processed = 0
        jobits_missed = 0

        for (id, file) in self._files:
            file_jobits = [tpl for tpl in self._jobits if tpl[1] == id]

            skipped = False
            read = 0
            if self._cmssw_job:
                if not self._empty_source:
                    skipped = file in files_skipped or file not in files_info
                    read = 0 if failed or skipped else files_info[file][0]

            events_read += read

            if not failed:
                if skipped:
                    for (lumi_id, lumi_file, r, l) in file_jobits:
                        jobit_update.append((jobit.FAILED, lumi_id))
                        jobits_missed += 1
                elif not self._file_based:
                    file_lumis = set(map(tuple, files_info[file][1]))
                    for (lumi_id, lumi_file, r, l) in file_jobits:
                        if (r, l) not in file_lumis:
                            jobit_update.append((jobit.FAILED, lumi_id))
                            jobits_missed += 1

            file_update.append((read, 1 if skipped else 0, id))

        if not self._file_based:
            jobits_missed = len(self._jobits) if failed else jobits_missed
        else:
            jobits_missed = len(self._files) - len(files_info.keys())

        if failed:
            events_written = 0
            status = jobit.FAILED
        else:
            status = jobit.SUCCESSFUL

        if self._merge:
            file_update = []
            # FIXME not correct
            jobits_missed = 0

        return [jobits_missed, events_read, events_written, status], \
                file_update, jobit_update

    def update_inputs(self, inputs):
        if self._local and not self._transfer_inputs:
            inputs += [(f, os.path.basename(f), False) for id, f in self._files if f]

    def update_config(self, config):
        if self._transfer_inputs:
            config['transfer inputs'] = True

class JobProvider(job.JobProvider):
    def __init__(self, config):
        super(JobProvider, self).__init__(config)

        self.bad_exitcodes += [169]

        if 'merge size' in self.config:
            bytes = self.config['merge size']
            orig = bytes
            if isinstance(bytes, basestring):
                unit = bytes[-1].lower()
                try:
                    bytes = float(bytes[:-1])
                    if unit == 'k':
                        bytes *= 1000
                    elif unit == 'm':
                        bytes *= 1e6
                    elif unit == 'g':
                        bytes *= 1e9
                    else:
                        bytes = -1
                except ValueError:
                    bytes = -1
                self.config['merge size'] = bytes

            if bytes > 0:
                logger.info('merging outputs up to {0} bytes'.format(bytes))
            else:
                logger.error('merging disabled due to malformed size {0}'.format(orig))

        self.__chirp = self.config.get('chirp server', None)
        self.__chirp_root = self.config.get('chirp root', self.stageout) if self.__chirp else None

        if self.__chirp:
            try:
                chirp.get_chirp_output(self.__chirp, args=['ls', '/'], timeout=5, throw=True)
            except subprocess.CalledProcessError, e:
                logger.critical('cannot access chirp server {0}'.format(self.__chirp))
                raise RuntimeError('unavailable chirp connection')

        self.__xrootd = self.config.get('xrootd server', None)
        self.__xrootd_root = self.config.get('xrootd root', None) if self.__xrootd else None

        self.__sandbox = os.path.join(self.workdir, 'sandbox')

        self.__unlinker = chirp.Unlinker(self.stageout, self.__chirp)

        self.__events = {}
        self.__configs = {}
        self.__local = {}
        self.__jobhandlers = {}
        self.__interface = MetaInterface()
        self.__store = jobit.JobitStore(self.config)

<<<<<<< HEAD
        if self.config.get('use dashboard', True):
=======
        self.__grid_files = [(os.path.join('/cvmfs/grid.cern.ch', x), os.path.join('grid', x), True) for x in
                                 ['3.2.11-1/external/etc/profile.d/clean-grid-env-funcs.sh',
                                  '3.2.11-1/external/etc/profile.d/grid-env-funcs.sh',
                                  '3.2.11-1/external/etc/profile.d/grid-env.sh',
                                  '3.2.11-1/etc/profile.d/grid-env.sh',
                                  '3.2.11-1/glite/bin/voms-proxy-info',
                                  '3.2.11-1/glite/lib64/libvomsapi_nog.so.0.0.0',
                                  '3.2.11-1/glite/lib64/libvomsapi_nog.so.0',
                                  'etc/grid-security/certificates'
                                  ]
                             ]

        if self.config.get('use dashboard', False):
>>>>>>> 6d28673c
            logger.info("using dashboard with task id {0}".format(self.taskid))
            self.__dash = dash.Monitor(self.taskid)
        else:
            self.__dash = dash.DummyMonitor(self.taskid)

        if not util.checkpoint(self.workdir, 'sandbox'):
            blacklist = self.config.get('sandbox blacklist', [])
            sandbox.package(os.environ['LOCALRT'], self.__sandbox, blacklist, self.config.get('recycle sandbox'))
            util.register_checkpoint(self.workdir, 'sandbox', 'CREATED')
            self.__dash.register_run()

        else:
            for id in self.__store.reset_jobits():
                self.__dash.update_job(id, dash.ABORTED)

        for cfg in self.config['tasks']:
            label = cfg['label']
            cfg['basedirs'] = self.basedirs

            cms_config = cfg.get('cmssw config')
            if cms_config:
                self.__configs[label] = os.path.basename(cms_config)

            self.__local[label] = cfg.get('local', 'files' in cfg)
            self.__events[label] = cfg.get('max events', -1)

            if cms_config and not cfg.has_key('outputs'):
                sys.argv = [sys.argv[0]] #To avoid problems loading configs that use the VarParsing module
                with open(cms_config, 'r') as f:
                    source = imp.load_source('cms_config_source', cms_config, f)
                    cfg_interface = CfgInterface(source.process)
                    if hasattr(cfg_interface.data.GlobalTag.globaltag, 'value'): #Possibility: make this mandatory?
                        cfg['global tag'] = cfg_interface.data.GlobalTag.globaltag.value()
                    for m in cfg_interface.data.outputModules:
                        self.outputs[label].append(getattr(cfg_interface.data, m).fileName._value)

            taskdir = os.path.join(self.workdir, label)
            if not util.checkpoint(self.workdir, label):
                if cms_config:
                    shutil.copy(util.findpath(self.basedirs, cms_config), os.path.join(taskdir, os.path.basename(cms_config)))

                logger.info("querying backend for {0}".format(label))
                dataset_info = self.__interface.get_info(cfg)

                if 'filename transformation' in cfg:
                    match, sub = cfg['filename transformation']
                    def trafo(filename):
                        return re.sub(match, sub, filename)
                else:
                    trafo = lambda s: s

                logger.info("registering {0} in database".format(label))
                self.__store.register(cfg, dataset_info, trafo)
                util.register_checkpoint(self.workdir, label, 'REGISTERED')

            elif os.path.exists(os.path.join(taskdir, 'running')):
                for id in self.get_jobids(label):
                    self.move_jobdir(id, label, 'failed')

    def get_report(self, label, job):
        jobdir = self.get_jobdir(job, label, 'successful')

        return os.path.join(jobdir, 'report.xml.gz')

    def obtain(self, num=1):
        # FIXME allow for adjusting the number of LS per job

        jobinfos = self.retry(self.__store.pop_unmerged_jobs, (self.config.get('merge size', -1), 10), {}) \
                + self.retry(self.__store.pop_jobits, (num,), {})
        if not jobinfos or len(jobinfos) == 0:
            return None

        tasks = []
        ids = []

        for (id, label, files, lumis, unique_arg, empty_source, merge) in jobinfos:
            sdir = os.path.join(self.stageout, label)
            ids.append(id)

            inputs = [(self.__sandbox + ".tar.bz2", "sandbox.tar.bz2", True),
                      (os.path.join(os.path.dirname(__file__), 'data', 'mtab'), 'mtab', True),
                      (os.path.join(os.path.dirname(__file__), 'data', 'siteconfig'), 'siteconfig', True),
                      (os.path.join(os.path.dirname(__file__), 'data', 'wrapper.sh'), 'wrapper.sh', True),
                      (self.parrot_bin, 'bin', None),
                      (self.parrot_lib, 'lib', None)
                      ]

            if merge:
                args = ['output=' + self.outputs[label][0]]
                cmssw_job = True
                cms_config = os.path.join(os.path.dirname(__file__), 'data', 'merge_cfg.py')
                inputs.append((os.path.join(os.path.dirname(__file__), 'data', 'merge_reports.py'), 'merge_reports.py', True))

                missing = []
                infiles = []
                inreports = []

                for job, _, _, _ in lumis:
                    report = self.get_report(label, job)
                    base, ext = os.path.splitext(self.outputs[label][0])
                    input = os.path.join(sdir, self.outputformats[label].format(base=base, ext=ext[1:], id=job))

                    if os.path.isfile(report) and chirp.isfile(self.__chirp, self.__chirp_root, input):
                        inreports.append(report)
                        infiles.append((job, input))
                        # FIXME we can also read files locally
                        if not self.__chirp and not self.__xrootd:
                            inputs.append((input, os.path.basename(input), False))
                    else:
                        missing.append(job)

                if len(missing) > 0:
                    template = "the following have been marked as failed because their output could not be found: {0}"
                    logger.warning(template.format(", ".join(map(str, missing))))
                    self.retry(self.__store.update_missing, (missing,), {})

                if len(infiles) <= 1:
                    # FIXME report these back to the database and then skip
                    # them.  Without failing these job ids, accounting of
                    # running jobs is going to be messed up.
                    logger.debug("skipping job {0} with only one input file!".format(id))

                inputs += [(r, "_".join(os.path.normpath(r).split(os.sep)[-3:]), False) for r in inreports]

                prologue = None
                epilogue = ['python', 'merge_reports.py', 'report.xml.gz'] \
                        + ["_".join(os.path.normpath(r).split(os.sep)[-3:]) for r in inreports]

                files = infiles
            else:
                args = [x for x in self.args[label] + [unique_arg] if x]
                cmssw_job = self.__configs.has_key(label)
                cms_config = None
                prologue = self.config.get('prologue')
                epilogue = None
                if cmssw_job:
                    cms_config = os.path.join(self.workdir, label, self.__configs[label])

            if cmssw_job:
                inputs.extend([(os.path.join(os.path.dirname(__file__), 'data', 'job.py'), 'job.py', True),
                               (cms_config, os.path.basename(cms_config), True)
                               ])

            if 'X509_USER_PROXY' in os.environ:
                inputs.append((os.environ['X509_USER_PROXY'], 'proxy', False))

            inputs += [(i, os.path.basename(i), True) for i in self.extra_inputs[label]]

            jdir = self.create_jobdir(id, label, 'running')

            monitorid, syncid = self.__dash.register_job(id)

            handler = JobHandler(
                id, label, files, lumis, jdir, cmssw_job, empty_source,
                merge=merge,
                chirp_root=self.__chirp_root,
                xrootd_root=self.__xrootd_root,
                local=self.__local[label])
            files, lumis = handler.get_job_info()

            stageout = []
            stagein = []
            outputs = []
            for filename in self.outputs[label]:
                base, ext = os.path.splitext(filename)
                outname = self.outputformats[label].format(base=base, ext=ext[1:], id=id)

                handler.outputs.append(os.path.join(label, outname))
                stageout.append((filename, os.path.join(self.stageout, label, outname)))
                if not self.__chirp:
                    outputs.append((os.path.join(sdir, outname), filename))

            if not cmssw_job:
                if handler.file_based:
                    args += [','.join([os.path.basename(f) for f in files])]
                cmd = 'sh wrapper.sh {0} {1}'.format(self.cmds[label], ' '.join(args))
            else:
                outputs.extend([(os.path.join(jdir, f), f) for f in ['report.xml.gz', 'cmssw.log.gz', 'report.json']])

                sum = self.config.get('cmssw summary', True)

                config = {
                    'mask': {
                        'files': list(files),
                        'lumis': lumis.getCompactList() if lumis else None,
                        'events': self.__events[label],
                    },
                    'monitoring': {
                        'monitorid': monitorid,
                        'syncid': syncid,
                        'taskid': self.taskid
                    },
                    'arguments': args,
                    'chirp server': self.__chirp,
                    'chirp root': self.__chirp_root,
                    'xrootd server': self.__xrootd,
                    'xrootd root': self.__xrootd_root,
                    'output files': stageout,
                    'want summary': sum
                }
                if prologue:
                    config['prologue'] = prologue

                if epilogue:
                    config['epilogue'] = epilogue

                handler.update_config(config)
                handler.update_inputs(inputs)

                with open(os.path.join(jdir, 'parameters.json'), 'w') as f:
                    json.dump(config, f, indent=2)
                inputs.append((os.path.join(jdir, 'parameters.json'), 'parameters.json', False))

                cmd = 'sh wrapper.sh python job.py {0} parameters.json'.format(os.path.basename(cms_config))

            tasks.append((id, cmd, inputs, outputs))

            self.__jobhandlers[id] = handler

        logger.info("creating job(s) {0}".format(", ".join(map(str, ids))))

        self.__dash.free()

        return tasks

    def release(self, tasks):
        cleanup = []
        jobs = defaultdict(list)
        for task in tasks:
            failed = (task.return_status != 0)

            handler = self.__jobhandlers[task.tag]

            self.__dash.update_job(task.tag, dash.DONE)

            if task.output:
                f = gzip.open(os.path.join(handler.jobdir, 'job.log.gz'), 'wb')
                f.write(task.output)
                f.close()

            files_info = {}
            files_skipped = []
            events_written = 0
            task_times = [None] * 10
            cmssw_exit_code = None
            cputime = 0
            outsize = 0
            outsize_bare = 0
            cache_start_size = 0
            cache_end_size = 0
            cache = None

            if handler.cmssw_job:
                try:
                    with open(os.path.join(handler.jobdir, 'report.json'), 'r') as f:
                        data = json.load(f)
                        files_info = data['files']['info']
                        files_skipped = data['files']['skipped']
                        events_written = data['events written']
                        task_times = data['task timing info']
                        cmssw_exit_code = data['cmssw exit code']
                        cputime = data['cpu time']
                        outsize = data['output size']
                        outsize_bare = data['output bare size']
                        cache_start_size = data['cache']['start size']
                        cache_end_size = data['cache']['end size']
                        cache = data['cache']['type']
                except (ValueError, EOFError, IOError) as e:
                    failed = True
                    logger.error("error processing {0}:\n{1}".format(task.tag, e))

            if cmssw_exit_code not in (None, 0):
                exit_code = cmssw_exit_code
                if exit_code > 0:
                    failed = True
            else:
                exit_code = task.return_status

            logger.info("job {0} returned with exit code {1}".format(task.tag, exit_code))

            times = [
                    task.submit_time / 1000000,
                    task.send_input_start / 1000000,
                    task.send_input_finish / 1000000
                    ] + task_times + [
                    task.receive_output_start / 1000000,
                    task.receive_output_finish / 1000000,
                    task.finish_time / 1000000,
                    task.cmd_execution_time / 1000000,
                    task.total_cmd_execution_time / 1000000,
                    cputime
                    ]
            data = [
                    cache_start_size,
                    cache_end_size,
                    cache,
                    task.total_bytes_received,
                    task.total_bytes_sent,
                    outsize,
                    outsize_bare
                    ]

            job_update, file_update, jobit_update = \
                    handler.get_jobit_info(failed, files_info, files_skipped, events_written)

            job_update = [util.verify_string(task.hostname), exit_code, task.total_submissions] \
                    + times + data + job_update + [task.tag]

            if failed:
                faildir = self.move_jobdir(handler.id, handler.dataset, 'failed')
                logger.info("parameters and logs can be found in {0}".format(faildir))
                cleanup += handler.outputs
            else:
                self.move_jobdir(handler.id, handler.dataset, 'successful')

            self.__dash.update_job(task.tag, dash.RETRIEVED)

            jobs[(handler.dataset, handler.jobit_source)].append((job_update, file_update, jobit_update))

            del self.__jobhandlers[task.tag]

        self.__dash.free()

        if len(cleanup) > 0:
            self.__unlinker.remove(cleanup)
        if len(jobs) > 0:
            self.retry(self.__store.update_jobits, (jobs,), {})

    def terminate(self):
        for id in self.__store.running_jobs():
            self.__dash.update_job(str(id), dash.CANCELLED)

    def done(self):
        left = self.__store.unfinished_jobits()
        if self.config.get('merge size', -1) > 0:
            return self.__store.merged() and left == 0
        return left == 0

    def work_left(self):
        return self.__store.unfinished_jobits()
<|MERGE_RESOLUTION|>--- conflicted
+++ resolved
@@ -209,23 +209,7 @@
         self.__interface = MetaInterface()
         self.__store = jobit.JobitStore(self.config)
 
-<<<<<<< HEAD
-        if self.config.get('use dashboard', True):
-=======
-        self.__grid_files = [(os.path.join('/cvmfs/grid.cern.ch', x), os.path.join('grid', x), True) for x in
-                                 ['3.2.11-1/external/etc/profile.d/clean-grid-env-funcs.sh',
-                                  '3.2.11-1/external/etc/profile.d/grid-env-funcs.sh',
-                                  '3.2.11-1/external/etc/profile.d/grid-env.sh',
-                                  '3.2.11-1/etc/profile.d/grid-env.sh',
-                                  '3.2.11-1/glite/bin/voms-proxy-info',
-                                  '3.2.11-1/glite/lib64/libvomsapi_nog.so.0.0.0',
-                                  '3.2.11-1/glite/lib64/libvomsapi_nog.so.0',
-                                  'etc/grid-security/certificates'
-                                  ]
-                             ]
-
         if self.config.get('use dashboard', False):
->>>>>>> 6d28673c
             logger.info("using dashboard with task id {0}".format(self.taskid))
             self.__dash = dash.Monitor(self.taskid)
         else:
