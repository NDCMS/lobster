import daemon
import datetime
import inspect
import logging
import logging.handlers
import os
import resource
import signal
import sys
import time
import traceback

from lobster import actions, util
from lobster.commands.status import Status
from lobster.core.command import Command
from lobster.core.source import TaskProvider

from pkg_resources import get_distribution

import work_queue as wq

logger = logging.getLogger('lobster.core')

class Terminate(Command):
    @property
    def help(self):
        return 'terminate running lobster instance'

    def setup(self, argparser):
        pass

    def run(self, args):
        logger.info("setting flag to quit at the next checkpoint")
        logger.debug("Don't be alarmed.  The following stack trace doesn't indicate a crash.  It's just for debugging purposes.")
        logger.debug("stack:\n{0}".format(''.join(traceback.format_stack())))
        workdir = args.config.workdir
        util.register_checkpoint(workdir, 'KILLED', 'PENDING')

class Process(Command):
    @property
    def help(self):
        return "process configuration"

    @property
    def daemonizable(self):
        return True

    def setup_logging(self, category):
        filename = os.path.join(self.config.workdir, "lobster_stats_{}.log".format(category))
        if not hasattr(self, 'log_attributes'):
            self.log_attributes = [m for (m, o) in inspect.getmembers(wq.work_queue_stats)
                    if not inspect.isroutine(o) and not m.startswith('__')]

        with open(filename, "a") as statsfile:
            statsfile.write(
                    " ".join(
                        ["#timestamp", "total_create_time", "total_return_time", "units_left"] + self.log_attributes
                    ) + "\n"
            )

    def log(self, category, creating, destroying, left):
        filename = os.path.join(self.config.workdir, "lobster_stats_{}.log".format(category))
        if category == 'all':
            stats = self.queue.stats_hierarchy
        else:
            stats = self.queue.stats_category(category)

        with open(filename, "a") as statsfile:
            now = datetime.datetime.now()
            statsfile.write(" ".join(map(str,
                [
                    int(int(now.strftime('%s')) * 1e6 + now.microsecond),
                    creating, destroying, left
                ] + [getattr(stats, a) for a in self.log_attributes]
                )) + "\n"
            )

    def setup(self, argparser):
        argparser.add_argument('--finalize', action='store_true', default=False,
                help='do not process any additional data; wrap project up by merging everything')
        argparser.add_argument('--increase-thresholds', const=10, nargs='?', type=int,
                help='increase failure/skipping thresholds')
        argparser.add_argument('--foreground', action='store_true', default=False,
                help='do not daemonize; run in the foreground instead')
        argparser.add_argument('-f', '--force', action='store_true', default=False,
                help='force processing, even if the working directory is locked by a previous instance')

    def run(self, args):
        self.config = args.config

        if args.finalize:
            args.config.advanced.threshold_for_failure = 0
            args.config.advanced.threshold_for_skipping = 0
        if args.increase_thresholds:
            args.config.advanced.threshold_for_failure += args.increase_thresholds
            args.config.advanced.threshold_for_skipping += args.increase_thresholds
            args.config.save()

        if not os.path.exists(self.config.workdir):
            os.makedirs(self.config.workdir)

        if not util.checkpoint(self.config.workdir, "version"):
            util.register_checkpoint(self.config.workdir, "version", get_distribution('Lobster').version)
        else:
            util.verify(self.config.workdir)

        from WMCore.Credential.Proxy import Proxy
        cred = Proxy({'logger': logging.getLogger("WMCore"), 'proxyValidity': '192:00'})
        if cred.check() and cred.getTimeLeft() > 4 * 3600:
            if not 'X509_USER_PROXY' in os.environ:
                os.environ['X509_USER_PROXY'] = cred.getProxyFilename()
        else:
            if self.config.advanced.renew_proxy:
                cred.renew()
                if cred.getTimeLeft() < 4 * 3600:
                    logger.error("could not renew proxy")
                    sys.exit(1)
            else:
                logger.error("please renew your proxy")
                sys.exit(1)

        if not args.foreground:
            ttyfile = open(os.path.join(self.config.workdir, 'process.err'), 'a')
            logger.info("saving stderr and stdout to {0}".format(os.path.join(self.config.workdir, 'process.err')))

        if self.config.advanced.dump_core:
            logger.info("setting core dump size to unlimited")
            resource.setrlimit(resource.RLIMIT_CORE, (resource.RLIM_INFINITY, resource.RLIM_INFINITY))

        signals = daemon.daemon.make_default_signal_map()
        signals[signal.SIGINT] = lambda num, frame: Terminate().run(args)
        signals[signal.SIGTERM] = lambda num, frame: Terminate().run(args)

        with daemon.DaemonContext(
                detach_process=not args.foreground,
                stdout=sys.stdout if args.foreground else ttyfile,
                stderr=sys.stderr if args.foreground else ttyfile,
                files_preserve=[args.preserve],
                working_directory=self.config.workdir,
                pidfile=util.get_lock(self.config.workdir, args.force),
                prevent_core=False,
                initgroups=False,
                signal_map=signals):
            self.sprint()

            logger.info("lobster terminated")
            if not args.foreground:
                logger.info("stderr and stdout saved in {0}".format(os.path.join(self.config.workdir, 'process.err')))

            try:
                # Fails if something with working directory creation went wrong
                Status().run(args)
            except:
                pass

    def sprint(self):
        task_src = TaskProvider(self.config)
        action = actions.Actions(self.config, task_src)
        from WMCore.Credential.Proxy import Proxy
        proxy = Proxy({'logger': logging.getLogger("WMCore")})

        logger.info("using wq from {0}".format(wq.__file__))

        wq.cctools_debug_flags_set("all")
        wq.cctools_debug_config_file(os.path.join(self.config.workdir, "work_queue_debug.log"))
        wq.cctools_debug_config_file_size(1 << 29)

        self.queue = wq.WorkQueue(-1)
        self.queue.specify_log(os.path.join(self.config.workdir, "work_queue.log"))
        self.queue.specify_transactions_log(os.path.join(self.config.workdir, "transactions.log"))
        self.queue.specify_name("lobster_" + self.config.label)
        self.queue.specify_keepalive_timeout(300)
        # self.queue.tune("short-timeout", 600)
        self.queue.tune("transfer-outlier-factor", 4)
        self.queue.specify_algorithm(wq.WORK_QUEUE_SCHEDULE_RAND)
        if self.config.advanced.full_monitoring:
            self.queue.enable_monitoring_full(None)
        else:
            self.queue.enable_monitoring(None)

        logger.info("starting queue as {0}".format(self.queue.name))

        abort_active = False
        abort_threshold = self.config.advanced.abort_threshold
        abort_multiplier = self.config.advanced.abort_multiplier

        wq_max_retries = self.config.advanced.wq_max_retries

        if util.checkpoint(self.config.workdir, 'KILLED') == 'PENDING':
            util.register_checkpoint(self.config.workdir, 'KILLED', 'RESTART')

        # time in seconds to wait for WQ to return tasks, with minimum wait
        # time in case no more tasks are waiting
        interval = 120
        interval_minimum = 30

        tasks_left = 0
        units_left = 0
        successful_tasks = 0

        creation_time = 0
        destruction_time = 0

        bad_exitcodes = self.config.advanced.bad_exit_codes
        categories = []

        self.setup_logging('all')
        # Workflows can be assigned categories, with each category having
        # different cpu/memory/walltime requirements that WQ will automatically
        # fine-tune
        for category in self.config.categories:
            constraints = category.wq()
            if category.name != 'merge':
                categories.append(category.name)
                self.setup_logging(category.name)
<<<<<<< HEAD
            self.queue.specify_max_category_resources(category.name, constraints)
            logger.debug('Category {0}: {1}'.format(category.name, constraints))
=======
            self.queue.specify_category_mode(category.name, category.mode)
            if category.mode == wq.WORK_QUEUE_ALLOCATION_MODE_FIXED:
                self.queue.specify_category_max_resources(category.name, constraints)
            else:
                self.queue.specify_category_first_allocation_guess(category.name, constraints)
            logger.debug('Category {0}: {1}'.format(category.name ,constraints))
>>>>>>> 6d4217a9
            if 'wall_time' not in constraints:
                self.queue.activate_fast_abort_category(category.name, abort_multiplier)

        while not task_src.done():
            tasks_left = task_src.tasks_left()
            units_left = task_src.work_left()

            logger.debug("expecting {0} tasks, still".format(tasks_left))
            self.queue.specify_num_tasks_left(tasks_left)

            for c in categories + ['all']:
                self.log(c, creation_time, destruction_time, units_left)

            if util.checkpoint(self.config.workdir, 'KILLED') == 'PENDING':
                util.register_checkpoint(self.config.workdir, 'KILLED', str(datetime.datetime.utcnow()))

                # let the task source shut down gracefully
                logger.info("terminating task source")
                task_src.terminate()
                logger.info("terminating gracefully")
                break

            stats = self.queue.stats_hierarchy
            logger.info("{0} out of {1} workers busy; {3} tasks running, {4} waiting; {2} units left".format(
                    stats.workers_busy,
                    stats.workers_busy + stats.workers_ready,
                    units_left,
                    stats.tasks_running,
                    stats.tasks_waiting))

            expiry = None
            if proxy:
                left = proxy.getTimeLeft()
                if left == 0:
                    logger.error("proxy expired!")
                    task_src.terminate()
                    break
                elif left < 4 * 3600:
                    logger.warn("only {0}:{1:02} left in proxy lifetime!".format(left / 3600, left / 60))
                expiry = int(time.time()) + left

            have = {}
            for c in categories:
                cstats = self.queue.stats_category(c)
                have[c] = cstats.tasks_running + cstats.tasks_waiting

            t = time.time()
            tasks = task_src.obtain(stats.total_cores, have)

            for category, cmd, id, inputs, outputs, env, dir in tasks:
                task = wq.Task(cmd)
                task.specify_category(category)
                task.specify_tag(id)
                task.specify_max_retries(wq_max_retries)
                task.specify_monitor_output(os.path.join(dir, 'resource_monitor'))

                for k, v in env.items():
                    task.specify_environment_variable(k, v)

                for (local, remote, cache) in inputs:
                    if os.path.isfile(local):
                        cache_opt = wq.WORK_QUEUE_CACHE if cache else wq.WORK_QUEUE_NOCACHE
                        task.specify_input_file(str(local), str(remote), cache_opt)
                    elif os.path.isdir(local):
                        task.specify_directory(str(local), str(remote), wq.WORK_QUEUE_INPUT,
                                wq.WORK_QUEUE_CACHE, recursive=True)
                    else:
                        logger.critical("cannot send file to worker: {0}".format(local))
                        raise NotImplementedError

                for (local, remote) in outputs:
                    task.specify_output_file(str(local), str(remote))

                if expiry:
                    task.specify_end_time(expiry * 10**6)
                self.queue.submit(task)
            creation_time += int((time.time() - t) * 1e6)

            task_src.update(self.queue)
            starttime = time.time()
            task = self.queue.wait(interval)
            tasks = []
            while task:
                if task.return_status == 0:
                    successful_tasks += 1
                elif task.return_status in bad_exitcodes:
                    logger.warning("blacklisting host {0} due to bad exit code from task {1}".format(task.hostname, task.tag))
                    self.queue.blacklist(task.hostname)
                tasks.append(task)

                remaining = int(starttime + interval - time.time())
                if (interval - remaining < interval_minimum or self.queue.stats.tasks_waiting > 0) and remaining > 0:
                    task = self.queue.wait(remaining)
                else:
                    task = None
            if len(tasks) > 0:
                try:
                    t = time.time()
                    task_src.release(tasks)
                    destruction_time += int((time.time() - t) * 1e6)
                except:
                    tb = traceback.format_exc()
                    logger.critical("cannot recover from the following exception:\n" + tb)
                    for task in tasks:
                        logger.critical("tried to return task {0} from {1}".format(task.tag, task.hostname))
                    raise
            if abort_threshold > 0 and successful_tasks >= abort_threshold and not abort_active:
                logger.info("activating fast abort with multiplier: {0}".format(abort_multiplier))
                abort_active = True
                self.queue.activate_fast_abort(abort_multiplier)

            # recurring actions are triggered here
            if action:
                action.take()
        if units_left == 0:
            logger.info("no more work left to do")
            if action:
                action.take(True)<|MERGE_RESOLUTION|>--- conflicted
+++ resolved
@@ -213,17 +213,12 @@
             if category.name != 'merge':
                 categories.append(category.name)
                 self.setup_logging(category.name)
-<<<<<<< HEAD
-            self.queue.specify_max_category_resources(category.name, constraints)
-            logger.debug('Category {0}: {1}'.format(category.name, constraints))
-=======
             self.queue.specify_category_mode(category.name, category.mode)
             if category.mode == wq.WORK_QUEUE_ALLOCATION_MODE_FIXED:
                 self.queue.specify_category_max_resources(category.name, constraints)
             else:
                 self.queue.specify_category_first_allocation_guess(category.name, constraints)
             logger.debug('Category {0}: {1}'.format(category.name ,constraints))
->>>>>>> 6d4217a9
             if 'wall_time' not in constraints:
                 self.queue.activate_fast_abort_category(category.name, abort_multiplier)
 
