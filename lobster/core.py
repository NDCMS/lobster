import daemon
import datetime
import logging
import logging.handlers
import multiprocessing
import os
import resource
import signal
import sys
import threading
import time
import traceback
import yaml

from lobster import cmssw, fs, job, util

from pkg_resources import get_distribution

import work_queue as wq

logger = multiprocessing.get_logger()


class ShortPathFormatter(logging.Formatter):
    def format(self, record):
        if len(record.pathname) > 40:
            record.pathname = '...' + record.pathname[-37:]
        # FIXME at some point, Formatter is a new-style class and we can
        # use super
        # return super(ShortPathFormatter, self).format(record)
        return logging.Formatter.format(self, record)


def kill(args):
    logger.info("setting flag to quit at the next checkpoint")
    with open(args.configfile) as configfile:
        config = yaml.load(configfile)

    workdir = config['workdir']
    util.register_checkpoint(workdir, 'KILLED', 'PENDING')

def run(args):
    dash_checker = cmssw.dash.JobStateChecker(300)
    with open(args.configfile) as configfile:
        config = yaml.load(configfile)

    workdir = config['workdir']
    if not os.path.exists(workdir):
        os.makedirs(workdir)
        util.register_checkpoint(workdir, "version", get_distribution('Lobster').version)
    else:
        util.verify(workdir)

    cmsjob = False
    if config.get('type', 'cmssw') == 'cmssw':
        cmsjob = True

        from ProdCommon.Credential.CredentialAPI import CredentialAPI
        cred = CredentialAPI({'credential': 'Proxy'})
        if cred.checkCredential(Time=60):
            if not 'X509_USER_PROXY' in os.environ:
                os.environ['X509_USER_PROXY'] = cred.credObj.getUserProxy()
        else:
            if config.get('advanced', {}).get('renew proxy', True):
                try:
                    cred.ManualRenewCredential()
                except Exception as e:
                    print("could not renew proxy")
                    sys.exit(1)
            else:
                print("please renew your proxy")
                sys.exit(1)

    print "Saving log to {0}".format(os.path.join(workdir, 'lobster.log'))

    if not args.foreground:
        ttyfile = open(os.path.join(workdir, 'lobster.err'), 'a')
        print "Saving stderr and stdout to {0}".format(os.path.join(workdir, 'lobster.err'))

    if config.get('advanced', {}).get('dump core', False):
        print "Setting core dump size to unlimited"
        resource.setrlimit(resource.RLIMIT_CORE, (resource.RLIM_INFINITY, resource.RLIM_INFINITY))

    signals = daemon.daemon.make_default_signal_map()
    signals[signal.SIGTERM] = lambda num, frame: kill(args)

    with daemon.DaemonContext(
            detach_process=not args.foreground,
            stdout=sys.stdout if args.foreground else ttyfile,
            stderr=sys.stderr if args.foreground else ttyfile,
            working_directory=workdir,
            pidfile=util.get_lock(workdir, args.force),
            prevent_core=False,
            signal_map=signals):

        fileh = logging.handlers.RotatingFileHandler(os.path.join(workdir, 'lobster.log'), maxBytes=500e6, backupCount=10)
        fileh.setFormatter(ShortPathFormatter("%(asctime)s [%(levelname)5s] - %(pathname)-40s %(lineno)4d: %(message)s"))
        fileh.setLevel(config.get('advanced', {}).get('log level', 2) * 10)

        logger.addHandler(fileh)
        logger.setLevel(config.get('advanced', {}).get('log level', 2) * 10)

        if args.foreground:
            console = logging.StreamHandler()
            console.setLevel(config.get('advanced', {}).get('log level', 2) * 10)
            console.setFormatter(ShortPathFormatter("%(asctime)s [%(levelname)5s] - %(pathname)-40s %(lineno)4d: %(message)s"))
            logger.addHandler(console)

        config['configdir'] = args.configdir
        config['filename'] = args.configfile
        config['startdir'] = args.startdir

        t = threading.Thread(target=sprint, args=(config, workdir, cmsjob, dash_checker))
        t.start()
        t.join()

        logger.info("lobster terminated")

def sprint(config, workdir, cmsjob, dash_checker):
    if cmsjob:
        job_src = cmssw.JobProvider(config)
        actions = cmssw.Actions(config)
    else:
        job_src = job.SimpleJobProvider(config)
        actions = None

    logger.info("using wq from {0}".format(wq.__file__))

    wq.cctools_debug_flags_set("all")
    wq.cctools_debug_config_file(os.path.join(workdir, "work_queue_debug.log"))
    wq.cctools_debug_config_file_size(1 << 29)

    queue = wq.WorkQueue(-1)
    queue.specify_log(os.path.join(workdir, "work_queue.log"))
    queue.specify_name("lobster_" + config["id"])
    queue.specify_keepalive_timeout(300)
    # queue.tune("short-timeout", 600)
    queue.tune("transfer-outlier-factor", 4)
    queue.specify_algorithm(wq.WORK_QUEUE_SCHEDULE_RAND)


    cores = config.get('cores per job', 1)
    logger.info("starting queue as {0}".format(queue.name))
    logger.info("submit workers with: condor_submit_workers -M {0}{1} <num>".format(
        queue.name, ' --cores {0}'.format(cores) if cores > 1 else ''))

    payload = config.get('advanced', {}).get('payload', 400)
    abort_active = False
    abort_threshold = config.get('advanced', {}).get('abort threshold', 400)
    abort_multiplier = config.get('advanced', {}).get('abort multiplier', 4)

    if util.checkpoint(workdir, 'KILLED') == 'PENDING':
        util.register_checkpoint(workdir, 'KILLED', 'RESTART')

    jobits_left = 0
    successful_jobs = 0

    creation_time = 0
    destruction_time = 0

    with open(os.path.join(workdir, "lobster_stats.log"), "a") as statsfile:
        statsfile.write(
                "#timestamp " +
                "total_workers_connected total_workers_joined total_workers_removed " +
                "workers_busy workers_idle " +
                "tasks_running " +
                "total_send_time total_receive_time " +
                "total_create_time total_return_time " +
                "idle_percentage " +
                "capacity " +
                "efficiency " +
                "total_memory " +
                "total_cores " +
                "jobits_left\n")

    bad_exitcodes = job_src.bad_exitcodes

    while not job_src.done():
        jobits_left = job_src.work_left()
        stats = queue.stats

        with open(os.path.join(workdir, "lobster_stats.log"), "a") as statsfile:
            now = datetime.datetime.now()
            statsfile.write(" ".join(map(str,
                [
                    int(int(now.strftime('%s')) * 1e6 + now.microsecond),
                    stats.total_workers_connected,
                    stats.total_workers_joined,
                    stats.total_workers_removed,
                    stats.workers_busy,
                    stats.workers_idle,
                    stats.tasks_running,
                    stats.total_send_time,
                    stats.total_receive_time,
                    creation_time,
                    destruction_time,
                    stats.idle_percentage,
                    stats.capacity,
                    stats.efficiency,
                    stats.total_memory,
                    stats.total_cores,
                    jobits_left
                ]
                )) + "\n"
            )

        if util.checkpoint(workdir, 'KILLED') == 'PENDING':
            util.register_checkpoint(workdir, 'KILLED', str(datetime.datetime.utcnow()))

            # let the job source shut down gracefully
            logger.info("terminating job source")
            job_src.terminate()
            logger.info("terminating gracefully")
            break

        logger.info("{0} out of {1} workers busy; {3} jobs running, {4} waiting; {2} jobits left".format(
                stats.workers_busy,
                stats.workers_busy + stats.workers_ready,
                jobits_left,
                stats.tasks_running,
                stats.tasks_waiting))

        hunger = max(payload - stats.tasks_waiting, 0)

        t = time.time()
        while hunger > 0:
            jobs = job_src.obtain(50)

            if jobs == None or len(jobs) == 0:
                break

<<<<<<< HEAD
            hunger -= len(jobs)
            for id, cmd, inputs, outputs in jobs:
                task = wq.Task(cmd)
                task.specify_tag(id)
                task.specify_cores(cores)
                # temporary work-around?
                # task.specify_memory(1000)
                # task.specify_disk(4000)

                for (local, remote, cache) in inputs:
                    if os.path.isfile(local):
                        cache_opt = wq.WORK_QUEUE_CACHE if cache else wq.WORK_QUEUE_NOCACHE
                        task.specify_input_file(str(local), str(remote), cache_opt)
                    elif os.path.isdir(local):
                        task.specify_directory(local, remote, wq.WORK_QUEUE_INPUT,
                                wq.WORK_QUEUE_CACHE, recursive=True)
                    else:
                        logger.critical("cannot send file to worker: {0}".format(local))
                        raise NotImplementedError

                for (local, remote) in outputs:
                    task.specify_output_file(str(local), str(remote))

                queue.submit(task)
        creation_time += int((time.time() - t) * 1e6)

        # update dashboard status for all not done tasks
        # report Done status only once when releasing the task
        # WAITING_RETRIEVAL is not a valid status in dashboard
        # so, skipping it for now
        monitor = job_src._JobProvider__dash
        queue = queue
        exclude_states = (cmssw.dash.DONE, cmssw.dash.WAITING_RETRIEVAL)
        try:
            dash_checker.update_dashboard_states(monitor, queue, exclude_states)
        except Exception as e:
            logger.warning("Could not update job states to dashboard")

        task = queue.wait(300)
        tasks = []
        while task:
            if task.return_status == 0:
                successful_jobs += 1
            elif task.return_status in bad_exitcodes:
                logger.warning("blacklisting host {0} due to bad exit code from job {1}".format(task.hostname, task.tag))
                queue.blacklist(task.hostname)
            tasks.append(task)
            if queue.stats.tasks_complete > 0:
                task = queue.wait(1)
            else:
                task = None
        if len(tasks) > 0:
=======
            logger.info("{0} out of {1} workers busy; {3} jobs running, {4} waiting; {2} jobits left".format(
                    stats.workers_busy,
                    stats.workers_busy + stats.workers_ready,
                    jobits_left,
                    stats.tasks_running,
                    stats.tasks_waiting))

            hunger = max(payload - stats.tasks_waiting, 0)

            t = time.time()
            while hunger > 0:
                jobs = job_src.obtain(50)

                if jobs == None or len(jobs) == 0:
                    break

                hunger -= len(jobs)
                for id, cmd, inputs, outputs in jobs:
                    task = wq.Task(cmd)
                    task.specify_tag(id)
                    task.specify_cores(cores)
                    # temporary work-around?
                    # task.specify_memory(1000)
                    # task.specify_disk(4000)

                    for (local, remote, cache) in inputs:
                        if os.path.isfile(local):
                            cache_opt = wq.WORK_QUEUE_CACHE if cache else wq.WORK_QUEUE_NOCACHE
                            task.specify_input_file(str(local), str(remote), cache_opt)
                        elif fs.isdir(local):
                            task.specify_directory(str(local), str(remote), wq.WORK_QUEUE_INPUT,
                                    wq.WORK_QUEUE_CACHE, recursive=True)
                        else:
                            logger.critical("cannot send file to worker: {0}".format(local))
                            raise NotImplementedError

                    for (local, remote) in outputs:
                        task.specify_output_file(str(local), str(remote))

                    queue.submit(task)
            creation_time += int((time.time() - t) * 1e6)

            # update dashboard status for all not done tasks
            # report Done status only once when releasing the task
            # WAITING_RETRIEVAL is not a valid status in dashboard
            # so, skipping it for now
            monitor = job_src._JobProvider__dash
            queue = queue
            exclude_states = (cmssw.dash.DONE, cmssw.dash.WAITING_RETRIEVAL)
>>>>>>> 8ea78da7
            try:
                t = time.time()
                job_src.release(tasks)
                destruction_time += int((time.time() - t) * 1e6)
            except:
                tb = traceback.format_exc()
                logger.critical("cannot recover from the following exception:\n" + tb)
                for task in tasks:
                    logger.critical("tried to return task {0} from {1}".format(task.tag, task.hostname))
                raise
        if abort_threshold > 0 and successful_jobs >= abort_threshold and not abort_active:
            logger.info("activating fast abort with multiplier: {0}".format(abort_multiplier))
            abort_active = True
            queue.activate_fast_abort(abort_multiplier)

        # recurring actions are triggered here
        if actions:
            actions.take()
    if jobits_left == 0:
        logger.info("no more work left to do")<|MERGE_RESOLUTION|>--- conflicted
+++ resolved
@@ -229,7 +229,6 @@
             if jobs == None or len(jobs) == 0:
                 break
 
-<<<<<<< HEAD
             hunger -= len(jobs)
             for id, cmd, inputs, outputs in jobs:
                 task = wq.Task(cmd)
@@ -243,8 +242,8 @@
                     if os.path.isfile(local):
                         cache_opt = wq.WORK_QUEUE_CACHE if cache else wq.WORK_QUEUE_NOCACHE
                         task.specify_input_file(str(local), str(remote), cache_opt)
-                    elif os.path.isdir(local):
-                        task.specify_directory(local, remote, wq.WORK_QUEUE_INPUT,
+                    elif fs.isdir(local):
+                        task.specify_directory(str(local), str(remote), wq.WORK_QUEUE_INPUT,
                                 wq.WORK_QUEUE_CACHE, recursive=True)
                     else:
                         logger.critical("cannot send file to worker: {0}".format(local))
@@ -282,57 +281,6 @@
             else:
                 task = None
         if len(tasks) > 0:
-=======
-            logger.info("{0} out of {1} workers busy; {3} jobs running, {4} waiting; {2} jobits left".format(
-                    stats.workers_busy,
-                    stats.workers_busy + stats.workers_ready,
-                    jobits_left,
-                    stats.tasks_running,
-                    stats.tasks_waiting))
-
-            hunger = max(payload - stats.tasks_waiting, 0)
-
-            t = time.time()
-            while hunger > 0:
-                jobs = job_src.obtain(50)
-
-                if jobs == None or len(jobs) == 0:
-                    break
-
-                hunger -= len(jobs)
-                for id, cmd, inputs, outputs in jobs:
-                    task = wq.Task(cmd)
-                    task.specify_tag(id)
-                    task.specify_cores(cores)
-                    # temporary work-around?
-                    # task.specify_memory(1000)
-                    # task.specify_disk(4000)
-
-                    for (local, remote, cache) in inputs:
-                        if os.path.isfile(local):
-                            cache_opt = wq.WORK_QUEUE_CACHE if cache else wq.WORK_QUEUE_NOCACHE
-                            task.specify_input_file(str(local), str(remote), cache_opt)
-                        elif fs.isdir(local):
-                            task.specify_directory(str(local), str(remote), wq.WORK_QUEUE_INPUT,
-                                    wq.WORK_QUEUE_CACHE, recursive=True)
-                        else:
-                            logger.critical("cannot send file to worker: {0}".format(local))
-                            raise NotImplementedError
-
-                    for (local, remote) in outputs:
-                        task.specify_output_file(str(local), str(remote))
-
-                    queue.submit(task)
-            creation_time += int((time.time() - t) * 1e6)
-
-            # update dashboard status for all not done tasks
-            # report Done status only once when releasing the task
-            # WAITING_RETRIEVAL is not a valid status in dashboard
-            # so, skipping it for now
-            monitor = job_src._JobProvider__dash
-            queue = queue
-            exclude_states = (cmssw.dash.DONE, cmssw.dash.WAITING_RETRIEVAL)
->>>>>>> 8ea78da7
             try:
                 t = time.time()
                 job_src.release(tasks)
