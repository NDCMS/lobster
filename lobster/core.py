--- conflicted
+++ resolved
@@ -4,10 +4,7 @@
 import logging.handlers
 import multiprocessing
 import os
-<<<<<<< HEAD
 import resource
-=======
->>>>>>> ba8ea206
 import signal
 import sys
 import threading
@@ -95,6 +92,7 @@
             pidfile=util.get_lock(workdir, args.force),
             prevent_core=False,
             signal_map=signals):
+
         fileh = logging.handlers.RotatingFileHandler(os.path.join(workdir, 'lobster.log'), maxBytes=500e6, backupCount=10)
         fileh.setFormatter(ShortPathFormatter("%(asctime)s [%(levelname)5s] - %(pathname)-40s %(lineno)4d: %(message)s"))
         fileh.setLevel(config.get('advanced', {}).get('log level', 2) * 10)
@@ -284,7 +282,6 @@
                 task = None
         if len(tasks) > 0:
             try:
-<<<<<<< HEAD
                 t = time.time()
                 job_src.release(tasks)
                 destruction_time += int((time.time() - t) * 1e6)
@@ -294,7 +291,7 @@
                 for task in tasks:
                     logger.critical("tried to return task {0} from {1}".format(task.tag, task.hostname))
                 raise
-        if successful_jobs >= abort_threshold and not abort_active:
+        if abort_threshold > 0 and successful_jobs >= abort_threshold and not abort_active:
             logger.info("activating fast abort with multiplier: {0}".format(abort_multiplier))
             abort_active = True
             queue.activate_fast_abort(abort_multiplier)
@@ -303,44 +300,4 @@
         if actions:
             actions.take()
     if jobits_left == 0:
-        logger.info("no more work left to do")
-=======
-                dash_checker.update_dashboard_states(monitor, queue, exclude_states)
-            except Exception as e:
-                logger.warning("Could not update job states to dashboard")
-
-            task = queue.wait(300)
-            tasks = []
-            while task:
-                if task.return_status == 0:
-                    successful_jobs += 1
-                elif task.return_status in bad_exitcodes:
-                    logger.warning("blacklisting host {0} due to bad exit code from job {1}".format(task.hostname, task.tag))
-                    queue.blacklist(task.hostname)
-                tasks.append(task)
-                if queue.stats.tasks_complete > 0:
-                    task = queue.wait(1)
-                else:
-                    task = None
-            if len(tasks) > 0:
-                try:
-                    t = time.time()
-                    job_src.release(tasks)
-                    destruction_time += int((time.time() - t) * 1e6)
-                except:
-                    tb = traceback.format_exc()
-                    logger.critical("cannot recover from the following exception:\n" + tb)
-                    for task in tasks:
-                        logger.critical("tried to return task {0} from {1}".format(task.tag, task.hostname))
-                    raise
-            if abort_threshold > 0 and successful_jobs >= abort_threshold and not abort_active:
-                logger.info("activating fast abort with multiplier: {0}".format(abort_multiplier))
-                abort_active = True
-                queue.activate_fast_abort(abort_multiplier)
-
-            # recurring actions are triggered here
-            if actions:
-                actions.take()
-        if jobits_left == 0:
-            logger.info("no more work left to do")
->>>>>>> ba8ea206
+        logger.info("no more work left to do")