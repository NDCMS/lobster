import daemon
import datetime
import logging
import logging.handlers
import multiprocessing
import os
import resource
import signal
import sys
import threading
import time
import traceback
import yaml

from lobster import cmssw, job, util

from pkg_resources import get_distribution

import work_queue as wq

logger = multiprocessing.get_logger()


class ShortPathFormatter(logging.Formatter):
    def format(self, record):
        if len(record.pathname) > 40:
            record.pathname = '...' + record.pathname[-37:]
        # FIXME at some point, Formatter is a new-style class and we can
        # use super
        # return super(ShortPathFormatter, self).format(record)
        return logging.Formatter.format(self, record)


def kill(args):
    logger.info("setting flag to quit at the next checkpoint")
    with open(args.configfile) as configfile:
        config = yaml.load(configfile)

    workdir = config['workdir']
    util.register_checkpoint(workdir, 'KILLED', 'PENDING')

def run(args):
    with open(args.configfile) as configfile:
        config = yaml.load(configfile)

    workdir = config['workdir']
    if not os.path.exists(workdir):
        os.makedirs(workdir)
        util.register_checkpoint(workdir, "version", get_distribution('Lobster').version)
    else:
        util.verify(workdir)

    cmsjob = False
    if config.get('type', 'cmssw') == 'cmssw':
        cmsjob = True

        from ProdCommon.Credential.CredentialAPI import CredentialAPI
        cred = CredentialAPI({'credential': 'Proxy'})
        if cred.checkCredential(Time=60):
            if not 'X509_USER_PROXY' in os.environ:
                os.environ['X509_USER_PROXY'] = cred.credObj.getUserProxy()
        else:
            if config.get('advanced', {}).get('renew proxy', True):
                try:
                    cred.ManualRenewCredential()
                except Exception as e:
                    print("could not renew proxy")
                    sys.exit(1)
            else:
                print("please renew your proxy")
                sys.exit(1)

    print "Saving log to {0}".format(os.path.join(workdir, 'lobster.log'))

    if not args.foreground:
        ttyfile = open(os.path.join(workdir, 'lobster.err'), 'a')
        print "Saving stderr and stdout to {0}".format(os.path.join(workdir, 'lobster.err'))

    if config.get('advanced', {}).get('dump core', False):
        print "Setting core dump size to unlimited"
        resource.setrlimit(resource.RLIMIT_CORE, (resource.RLIM_INFINITY, resource.RLIM_INFINITY))

    signals = daemon.daemon.make_default_signal_map()
    signals[signal.SIGTERM] = lambda num, frame: kill(args)

    with daemon.DaemonContext(
            detach_process=not args.foreground,
            stdout=sys.stdout if args.foreground else ttyfile,
            stderr=sys.stderr if args.foreground else ttyfile,
            working_directory=workdir,
            pidfile=util.get_lock(workdir, args.force),
            prevent_core=False,
            signal_map=signals):

        level = max(1, config.get('advanced', {}).get('log level', 2) + args.quiet - args.verbose) * 10
        fileh = logging.handlers.RotatingFileHandler(os.path.join(workdir, 'lobster.log'), maxBytes=500e6, backupCount=10)
        fileh.setFormatter(ShortPathFormatter("%(asctime)s [%(levelname)5s] - %(pathname)-40s %(lineno)4d: %(message)s"))
        fileh.setLevel(level)

        logger.addHandler(fileh)
        logger.setLevel(level)

        if args.foreground:
            console = logging.StreamHandler()
            console.setLevel(level)
            console.setFormatter(ShortPathFormatter("%(asctime)s [%(levelname)5s] - %(pathname)-40s %(lineno)4d: %(message)s"))
            logger.addHandler(console)

        config['base directory'] = args.configdir
        config['base configuration'] = args.configfile
        config['startup directory'] = args.startdir

        t = threading.Thread(target=sprint, args=(config, workdir, cmsjob))
        t.start()
        t.join()

        logger.info("lobster terminated")

def sprint(config, workdir, cmsjob):
    if cmsjob:
        job_src = cmssw.JobProvider(config)
        actions = cmssw.Actions(config)
    else:
        job_src = job.SimpleJobProvider(config)
        actions = None

    logger.info("using wq from {0}".format(wq.__file__))

    wq.cctools_debug_flags_set("all")
    wq.cctools_debug_config_file(os.path.join(workdir, "work_queue_debug.log"))
    wq.cctools_debug_config_file_size(1 << 29)

    queue = wq.WorkQueue(-1)
    queue.specify_log(os.path.join(workdir, "work_queue.log"))
    queue.specify_name("lobster_" + config["id"])
    queue.specify_keepalive_timeout(300)
    # queue.tune("short-timeout", 600)
    queue.tune("transfer-outlier-factor", 4)
    queue.specify_algorithm(wq.WORK_QUEUE_SCHEDULE_RAND)


    cores = config.get('cores per job', 1)
    logger.info("starting queue as {0}".format(queue.name))
    logger.info("submit workers with: condor_submit_workers -M {0}{1} <num>".format(
        queue.name, ' --cores {0}'.format(cores) if cores > 1 else ''))

    payload = config.get('advanced', {}).get('payload', 10)
    abort_active = False
    abort_threshold = config.get('advanced', {}).get('abort threshold', 400)
    abort_multiplier = config.get('advanced', {}).get('abort multiplier', 4)

    if util.checkpoint(workdir, 'KILLED') == 'PENDING':
        util.register_checkpoint(workdir, 'KILLED', 'RESTART')

    # time in seconds to wait for WQ to return tasks, with minimum wait
    # time in case no more tasks are waiting
    interval = 60
    interval_minimum = 10

    jobits_left = 0
    successful_jobs = 0

    creation_time = 0
    destruction_time = 0

    with open(os.path.join(workdir, "lobster_stats.log"), "a") as statsfile:
        statsfile.write(
                "#timestamp " +
                "total_workers_connected total_workers_joined total_workers_removed " +
                "workers_busy workers_idle " +
                "tasks_running " +
                "total_send_time total_receive_time " +
                "total_create_time total_return_time " +
                "idle_percentage " +
                "capacity " +
                "efficiency " +
                "total_memory " +
                "total_cores " +
                "jobits_left\n")

    bad_exitcodes = job_src.bad_exitcodes

    while not job_src.done():
        jobits_left = job_src.work_left()
        stats = queue.stats_hierarchy

        with open(os.path.join(workdir, "lobster_stats.log"), "a") as statsfile:
            now = datetime.datetime.now()
            statsfile.write(" ".join(map(str,
                [
                    int(int(now.strftime('%s')) * 1e6 + now.microsecond),
                    stats.total_workers_connected,
                    stats.total_workers_joined,
                    stats.total_workers_removed,
                    stats.workers_busy,
                    stats.workers_idle,
                    stats.tasks_running,
                    stats.total_send_time,
                    stats.total_receive_time,
                    creation_time,
                    destruction_time,
                    stats.idle_percentage,
                    stats.capacity,
                    stats.efficiency,
                    stats.total_memory,
                    stats.total_cores,
                    jobits_left
                ]
                )) + "\n"
            )

        if util.checkpoint(workdir, 'KILLED') == 'PENDING':
            util.register_checkpoint(workdir, 'KILLED', str(datetime.datetime.utcnow()))

            # let the job source shut down gracefully
            logger.info("terminating job source")
            job_src.terminate()
            logger.info("terminating gracefully")
            break

        logger.info("{0} out of {1} workers busy; {3} jobs running, {4} waiting; {2} jobits left".format(
                stats.workers_busy,
                stats.workers_busy + stats.workers_ready,
                jobits_left,
                stats.tasks_running,
                stats.tasks_waiting))

<<<<<<< HEAD
        need = max(payload, stats.total_cores / 10) + stats.total_cores - stats.committed_cores
        hunger = max(need - stats.tasks_waiting, 0)

=======
        # FIXME switch to resource monitoring in WQ
        need = max(payload, stats.total_cores / 10) + stats.total_cores - stats.committed_cores
        hunger = max(need - stats.tasks_waiting, 0)

        logger.debug("total cores available (committed): {0} ({1})".format(stats.total_cores, stats.committed_cores))
>>>>>>> 9355fb59
        logger.debug("trying to feed {0} jobs to work queue".format(hunger))

        t = time.time()
        while hunger > 0:
            jobs = job_src.obtain(hunger)

            if jobs == None or len(jobs) == 0:
                break

            hunger -= len(jobs)
            for cores, cmd, id, inputs, outputs in jobs:
                task = wq.Task(cmd)
                task.specify_tag(id)
                task.specify_cores(cores)
                # temporary work-around?
                # task.specify_memory(1000)
                # task.specify_disk(4000)

                for (local, remote, cache) in inputs:
                    if os.path.isfile(local):
                        cache_opt = wq.WORK_QUEUE_CACHE if cache else wq.WORK_QUEUE_NOCACHE
                        task.specify_input_file(str(local), str(remote), cache_opt)
                    elif os.path.isdir(local):
                        task.specify_directory(str(local), str(remote), wq.WORK_QUEUE_INPUT,
                                wq.WORK_QUEUE_CACHE, recursive=True)
                    else:
                        logger.critical("cannot send file to worker: {0}".format(local))
                        raise NotImplementedError

                for (local, remote) in outputs:
                    task.specify_output_file(str(local), str(remote))

                queue.submit(task)
        creation_time += int((time.time() - t) * 1e6)

        job_src.update(queue)
        starttime = time.time()
        task = queue.wait(interval)
        tasks = []
        while task:
            if task.return_status == 0:
                successful_jobs += 1
            elif task.return_status in bad_exitcodes:
                logger.warning("blacklisting host {0} due to bad exit code from job {1}".format(task.hostname, task.tag))
                queue.blacklist(task.hostname)
            tasks.append(task)

            remaining = int(starttime + interval - time.time())
            if (interval - remaining > interval_minimum or queue.stats.tasks_waiting > 0) and remaining > 0:
                task = queue.wait(remaining)
            else:
                task = None
        if len(tasks) > 0:
            try:
                t = time.time()
                job_src.release(tasks)
                destruction_time += int((time.time() - t) * 1e6)
            except:
                tb = traceback.format_exc()
                logger.critical("cannot recover from the following exception:\n" + tb)
                for task in tasks:
                    logger.critical("tried to return task {0} from {1}".format(task.tag, task.hostname))
                raise
        if abort_threshold > 0 and successful_jobs >= abort_threshold and not abort_active:
            logger.info("activating fast abort with multiplier: {0}".format(abort_multiplier))
            abort_active = True
            queue.activate_fast_abort(abort_multiplier)

        # recurring actions are triggered here
        if actions:
            actions.take()
    if jobits_left == 0:
        logger.info("no more work left to do")<|MERGE_RESOLUTION|>--- conflicted
+++ resolved
@@ -225,17 +225,11 @@
                 stats.tasks_running,
                 stats.tasks_waiting))
 
-<<<<<<< HEAD
-        need = max(payload, stats.total_cores / 10) + stats.total_cores - stats.committed_cores
-        hunger = max(need - stats.tasks_waiting, 0)
-
-=======
         # FIXME switch to resource monitoring in WQ
         need = max(payload, stats.total_cores / 10) + stats.total_cores - stats.committed_cores
         hunger = max(need - stats.tasks_waiting, 0)
 
         logger.debug("total cores available (committed): {0} ({1})".format(stats.total_cores, stats.committed_cores))
->>>>>>> 9355fb59
         logger.debug("trying to feed {0} jobs to work queue".format(hunger))
 
         t = time.time()
