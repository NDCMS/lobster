import datetime
import glob
import json
import logging
import math
import os
import re
import shutil
import socket
import subprocess
import work_queue as wq
import yaml

from collections import defaultdict
from hashlib import sha1

from lobster import fs, se, util
from lobster.cmssw import dash
from lobster.core import unit
from lobster.core import MergeTaskHandler
from lobster.core import Workflow

from WMCore.Storage.SiteLocalConfig import loadSiteLocalConfig, SiteConfigError

logger = logging.getLogger('lobster.source')

class ReleaseSummary(object):
    """Summary of returned tasks.

    Prints a user-friendly summary of which tasks returned with what exit code/status.
    """

    flags = {
            wq.WORK_QUEUE_RESULT_INPUT_MISSING: "missing input",                # 1
            wq.WORK_QUEUE_RESULT_OUTPUT_MISSING: "missing output",              # 2
            wq.WORK_QUEUE_RESULT_STDOUT_MISSING: "no stdout",                   # 4
            wq.WORK_QUEUE_RESULT_SIGNAL: "signal received",                     # 8
            wq.WORK_QUEUE_RESULT_RESOURCE_EXHAUSTION: "exhausted resources",    # 16
            wq.WORK_QUEUE_RESULT_TASK_TIMEOUT: "time out",                      # 32
            wq.WORK_QUEUE_RESULT_UNKNOWN: "unclassified error",                 # 64
            wq.WORK_QUEUE_RESULT_FORSAKEN: "unrelated error",                   # 128
            wq.WORK_QUEUE_RESULT_MAX_RETRIES: "exceed # retries",               # 256
            wq.WORK_QUEUE_RESULT_TASK_MAX_RUN_TIME: "exceeded runtime"          # 512
    }

    def __init__(self):
        self.__exe = {}
        self.__wq = {}
        self.__taskdirs = {}
        self.__monitors = []

    def exe(self, status, taskid):
        try:
            self.__exe[status].append(taskid)
        except KeyError:
            self.__exe[status] = [taskid]

    def wq(self, status, taskid):
        for flag in ReleaseSummary.flags.keys():
            if status & flag:
                try:
                    self.__wq[flag].append(taskid)
                except KeyError:
                    self.__wq[flag] = [taskid]

    def dir(self, taskid, taskdir):
        self.__taskdirs[taskid] = taskdir

    def monitor(self, taskid):
        self.__monitors.append(taskid)

    def __str__(self):
        s = "received the following task(s):\n"
        for status in sorted(self.__exe.keys()):
            s += "returned with status {0}: {1}\n".format(status, ", ".join(self.__exe[status]))
            if status != 0:
                s += "parameters and logs in:\n\t{0}\n".format(
                        "\n\t".join([self.__taskdirs[t] for t in self.__exe[status]]))
        for flag in sorted(self.__wq.keys()):
            s += "failed due to {0}: {1}\nparameters and logs in:\n\t{2}\n".format(
                    ReleaseSummary.flags[flag],
                    ", ".join(self.__wq[flag]),
                    "\n\t".join([self.__taskdirs[t] for t in self.__wq[flag]]))
        if self.__monitors:
            s += "resource monitoring unavailable for the following tasks: {0}\n".format(", ".join(self.__monitors))
        # Trim final newline
        return s[:-1]


class TaskProvider(object):
    def __init__(self, config, interval=300):
        self.config = config
        self.basedirs = [config.base_directory, config.startup_directory]
        self.workdir = config.workdir
        self._storage = config.storage
        self._storage.activate()
        self.statusfile = os.path.join(self.workdir, 'status.yaml')

        self.parrot_path = os.path.dirname(util.which('parrot_run'))
        self.parrot_bin = os.path.join(self.workdir, 'bin')
        self.parrot_lib = os.path.join(self.workdir, 'lib')

        self.__dash = None
        self.__dash_checker = dash.TaskStateChecker(interval)

        self.__host = socket.gethostname()
        try:
            siteconf = loadSiteLocalConfig()
            self.__ce = siteconf.siteName
            self.__se = siteconf.localStageOutSEName()
            self.__frontier_proxy = siteconf.frontierProxies[0]
        except SiteConfigError:
            logger.error("can't load siteconfig, defaulting to hostname")
            self.__ce = socket.gethostname()
            self.__se = socket.gethostname()
            try:
                self.__frontier_proxy = os.environ['HTTP_PROXY']
            except KeyError:
                logger.error("can't determine proxy for Frontier via $HTTP_PROXY")
                sys.exit(1)

        try:
            with open('/etc/cvmfs/default.local') as f:
                lines = f.readlines()
        except:
            lines = []
        for l in lines:
            m = re.match('\s*CVMFS_HTTP_PROXY\s*=\s*[\'"]?(.*)[\'"]?', l)
            if m:
                self.__cvmfs_proxy = m.group(1)
                break
        else:
            try:
                self.__cvmfs_proxy = os.environ['HTTP_PROXY']
            except KeyError:
                logger.error("can't determine proxy for CVMFS via $HTTP_PROXY")
                sys.exit(1)

        logger.debug("using {} as proxy for CVMFS".format(self.__cvmfs_proxy))
        logger.debug("using {} as proxy for Frontier".format(self.__frontier_proxy))

        self.__taskhandlers = {}
        self.__store = unit.UnitStore(self.config)

        self.__setup_inputs()

        create = not util.checkpoint(self.workdir, 'id')
        if create:
            self.taskid = 'lobster_{0}_{1}'.format(
                self.config.label,
                sha1(str(datetime.datetime.utcnow())).hexdigest()[-16:])
            util.register_checkpoint(self.workdir, 'id', self.taskid)
        else:
            self.taskid = util.checkpoint(self.workdir, 'id')
            util.register_checkpoint(self.workdir, 'RESTARTED', str(datetime.datetime.utcnow()))

        if self.config.advanced.use_dashboard:
            logger.info("using dashboard with task id {0}".format(self.taskid))
            monitor = dash.Monitor
        else:
            monitor = dash.DummyMonitor

        if not util.checkpoint(self.workdir, 'executable'):
            # We can actually have more than one exe name (one per task label)
            # Set 'cmsRun' if any of the tasks are of that type,
            # or use cmd command if all tasks execute the same cmd,
            # or use 'noncmsRun' if task cmds are different
            # Using this for dashboard exe name reporting
            cmsconfigs = [wflow.pset for wflow in self.config.workflows]
            cmds = [wflow.command for wflow in self.config.workflows]
            if any(cmsconfigs):
                exename = 'cmsRun'
            elif all(x == cmds[0] and x is not None for x in cmds):
                exename = cmds[0]
            else:
                exename = 'noncmsRun'

            util.register_checkpoint(self.workdir, 'executable', exename)

        for wflow in self.config.workflows:
            if create and not util.checkpoint(self.workdir, wflow.label):
                wflow.setup(self.workdir, self.basedirs)
                logger.info("querying backend for {0}".format(wflow.label))
                with fs.default():
                    dataset_info = wflow.dataset.get_info()

                logger.info("registering {0} in database".format(wflow.label))
                self.__store.register_dataset(wflow, dataset_info, wflow.category.runtime)
                util.register_checkpoint(self.workdir, wflow.label, 'REGISTERED')
            elif os.path.exists(os.path.join(wflow.workdir, 'running')):
                for id in self.get_taskids(wflow.label):
                    util.move(wflow.workdir, id, 'failed')

        for wflow in self.config.workflows:
            if wflow.parent:
                getattr(self.config.workflows, wflow.parent).register(wflow)
                if create:
                    self.__store.register_dependency(wflow.label, wflow.parent, wflow.dataset.parent.total_units)

        if not util.checkpoint(self.workdir, 'sandbox cmssw version'):
            util.register_checkpoint(self.workdir, 'sandbox', 'CREATED')
            versions = set([w.version for w in self.config.workflows])
            if len(versions) == 1:
                util.register_checkpoint(self.workdir, 'sandbox cmssw version', list(versions)[0])

        if create:
            self.config.save()
            self.__dash = monitor(self.workdir)
            self.__dash.register_run()
        else:
            self.__dash = monitor(self.workdir)
            for id in self.__store.reset_units():
                self.__dash.update_task(id, dash.ABORTED)

        for p in (self.parrot_bin, self.parrot_lib):
            if not os.path.exists(p):
                os.makedirs(p)

        for exe in ('parrot_run', 'chirp', 'chirp_put', 'chirp_get'):
            shutil.copy(util.which(exe), self.parrot_bin)
            subprocess.check_call(["strip", os.path.join(self.parrot_bin, exe)])

        p_helper = os.path.join(os.path.dirname(self.parrot_path), 'lib', 'lib64', 'libparrot_helper.so')
        shutil.copy(p_helper, self.parrot_lib)

    def __find_root(self, label):
        while getattr(self.config.workflows, label).parent:
            label = getattr(self.config.workflows, label).parent
        return label

    def __setup_inputs(self):
        self._inputs = [
                (os.path.join(os.path.dirname(__file__), 'data', 'siteconfig'), 'siteconfig', True),
                (os.path.join(os.path.dirname(__file__), 'data', 'wrapper.sh'), 'wrapper.sh', True),
                (os.path.join(os.path.dirname(__file__), 'data', 'task.py'), 'task.py', True),
                (self.parrot_bin, 'bin', None),
                (self.parrot_lib, 'lib', None),
        ]

        # Files to make the task wrapper work without referencing WMCore
        # from somewhere else
        import WMCore
        base = os.path.dirname(WMCore.__file__)
        reqs = [
                "__init__.py",
                "Algorithms",
                "Configuration.py",
                "DataStructs",
                "FwkJobReport",
                "Services",
                "Storage",
                "WMException.py",
                "WMExceptions.py"
                ]
        for f in reqs:
            self._inputs.append((os.path.join(base, f), os.path.join("python", "WMCore", f), True))

        if 'X509_USER_PROXY' in os.environ:
            self._inputs.append((os.environ['X509_USER_PROXY'], 'proxy', False))


    def get_taskids(self, label, status='running'):
        # Iterates over the task directories and returns all taskids found
        # therein.
        parent = os.path.join(self.workdir, label, status)
        for d in glob.glob(os.path.join(parent, '*', '*')):
            yield int(os.path.relpath(d, parent).replace(os.path.sep, ''))

    def get_report(self, label, task):
        return os.path.join(self.workdir, label, 'successful', util.id2dir(task), 'report.json')

    def obtain(self, total, tasks):
        """
        Obtain tasks from the project.

        Will create tasks for all workflows, if possible.  Merge tasks are
        always created, given enough successful tasks.  The remaining tasks
        are split proportionally between the categories based on remaining
        resources multiplied by cores used per task.  Within categories,
        tasks are created based on the same logic.

        Parameters
        ----------
            total : int
                Number of cores available.
            tasks : dict
                Dictionary with category names as keys and the number of
                tasks in the queu as values.
        """
        logger.debug("creating tasks for {} cores total".format(total))

        taskinfos = []
        sizes = {}
        wflows = {}
        for wflow in self.config.workflows:
            # First try to create a bunch of merge tasks
            taskinfos += self.__store.pop_unmerged_tasks(wflow.label, wflow.merge_size, 10)

            # Then see what we can create still in terms of work
            complete, units_left, tasks_left = self.__store.work_left(wflow.label)
            if not complete and tasks_left < 1.:
                logger.debug("workflow {} has not enough units available to form a new tasks".format(wflow.label))
                continue
            elif units_left == 0:
                continue

            cat = wflow.category.name
            if cat not in sizes:
                sizes[cat] = 0
            if cat not in wflows:
                wflows[cat] = [{}, {}]
            wflows[cat][0 if complete else 1][wflow.label] = int(math.ceil(tasks_left)) * wflow.category.cores
            sizes[cat] += int(math.ceil(tasks_left)) * wflow.category.cores

        # How many cores we need to occupy: have at least 10% of the
        # available cores provisioned with waiting work
        need = total + max(int(0.1 * total), self.config.advanced.payload)
        # Subtract all waiting cores
        for name, queued in tasks.items():
            need -= getattr(self.config.categories, name).cores * queued
        hunger = max(need, 0)

        logger.debug("need to fill {} cores".format(hunger))

        if hunger == 0:
            return []

        # Sort categories such that the smallest task limit is processed
        # first
        def helper(cat):
            return -cat.tasks * cat.cores if cat.tasks else None

        # Go through categories, adjusting number of tasks
        count = sum(sizes.values())
        for cat in sorted(self.config.categories, key=helper, reverse=True):
            if cat.name not in sizes or cat.name == 'merge':
                continue

            ccores = int(math.ceil(hunger * sizes[cat.name] / float(count)))
            if cat.tasks:
                ccores = min(ccores, (cat.tasks - tasks.get(cat.name, 0)) * cat.cores)
            ctotal = sizes[cat.name]

            logger.debug(("creating tasks for category {c.name}:" +
                    "\n\ttask limit:         {c.tasks}" +
                    "\n\ttasks in queue:     {cq}" +
                    "\n\tcores per task:     {c.cores}" +
                    "\n\tcores to fill:      {cc}" +
                    "\n\tcores able to fill: {ct}").format(
                        c=cat, cc=ccores, ct=ctotal, cq=tasks.get(cat.name, 0)))

            # Go through incomplete workflows associated with category
            for label, left in wflows[cat.name][1].items():
                if ccores > 0:
                    ntasks = max(1, int(math.ceil((ccores * left) / (float(ctotal) * cat.cores))))
                    infos = self.__store.pop_units(label, ntasks)
                else:
                    infos = []
                logger.debug("created {} tasks for workflow {}".format(len(infos), label))
                ccores -= len(infos) * cat.cores
                hunger -= len(infos) * cat.cores
                ctotal -= left
                taskinfos += infos

            # Go through complete workflows associated with category
            for label, left in wflows[cat.name][0].items():
                if ccores > 0:
                    ntasks = max(1, int(math.ceil((ccores * left) / (float(ctotal) * cat.cores))))
                    # If we should create more tasks than we can, calculate a
                    # scale factor to decrease the task size
                    taper = min(1., float(left) / (ntasks * cat.cores))
                    infos = self.__store.pop_units(label, ntasks, taper)
                else:
                    infos = []
                logger.debug("created {} tasks for workflow {}".format(len(infos), label))
                ccores -= len(infos) * cat.cores
                hunger -= len(infos) * cat.cores
                ctotal -= left
                taskinfos += infos

            count -= sizes[cat.name]

        if not taskinfos or len(taskinfos) == 0:
            return []

        tasks = []
        ids = []

        for (id, label, files, lumis, unique_arg, merge) in taskinfos:
            wflow = getattr(self.config.workflows, label)
            ids.append(id)

            jdir = util.taskdir(wflow.workdir, id)
            inputs = list(self._inputs)
            inputs.append((os.path.join(jdir, 'parameters.json'), 'parameters.json', False))
            outputs = [(os.path.join(jdir, f), f) for f in ['report.json']]

            monitorid, syncid = self.__dash.register_task(id)

            config = {
                'mask': {
                    'files': None,
                    'lumis': None,
                    'events': None
                },
                'monitoring': {
                    'monitorid': monitorid,
                    'syncid': syncid,
                    'taskid': self.taskid
                },
                'default host': self.__host,
                'default ce': self.__ce,
                'default se': self.__se,
                'arguments': None,
                'output files': None,
                'want summary': True,
                'executable': None,
                'pset': None,
                'prologue': None,
                'epilogue': None
            }

            if merge:
                missing = []
                infiles = []
                inreports = []

                for task, _, _, _ in lumis:
                    report = self.get_report(label, task)
                    _, infile = list(wflow.get_outputs(task))[0]

                    if os.path.isfile(report):
                        inreports.append(report)
                        infiles.append((task, infile))
                    else:
                        missing.append(task)

                if len(missing) > 0:
                    template = "the following have been marked as failed because their output could not be found: {0}"
                    logger.warning(template.format(", ".join(map(str, missing))))
                    self.__store.update_missing(missing)

                if len(infiles) <= 1:
                    # FIXME report these back to the database and then skip
                    # them.  Without failing these task ids, accounting of
                    # running tasks is going to be messed up.
                    logger.debug("skipping task {0} with only one input file!".format(id))

                # takes care of the fields set to None in config
                wflow.adjust(config, jdir, inputs, outputs, merge, reports=inreports)

                files = infiles
            else:
                # takes care of the fields set to None in config
                wflow.adjust(config, jdir, inputs, outputs, merge, unique=unique_arg)

            handler = wflow.handler(id, files, lumis, jdir, merge=merge)

            # set input/output transfer parameters
            self._storage.preprocess(config, merge or wflow.parent)
            # adjust file and lumi information in config, add task specific
            # input/output files
            handler.adjust(config, inputs, outputs, self._storage)

            with open(os.path.join(jdir, 'parameters.json'), 'w') as f:
                json.dump(config, f, indent=2)

            cmd = 'sh wrapper.sh python task.py parameters.json'
            env = {
                'LOBSTER_CVMFS_PROXY': self.__cvmfs_proxy,
                'LOBSTER_FRONTIER_PROXY': self.__frontier_proxy
            }

<<<<<<< HEAD
            tasks.append(('merge' if merge else wflow.category.name, cmd, id, inputs, outputs, env))
=======
            tasks.append(('merge' if merge else wflow.category.name, cmd, id, inputs, outputs, jdir))
>>>>>>> a628c381

            self.__taskhandlers[id] = handler

        logger.info("creating task(s) {0}".format(", ".join(map(str, ids))))

        self.__dash.free()

        return tasks

    def release(self, tasks):
        cleanup = []
        update = defaultdict(list)
        propagate = defaultdict(dict)
        summary = ReleaseSummary()

        for task in tasks:
            self.__dash.update_task(task.tag, dash.DONE)

            handler = self.__taskhandlers[task.tag]
            failed, task_update, file_update, unit_update = handler.process(task, summary)

            wflow = getattr(self.config.workflows, handler.dataset)

            if failed:
                faildir = util.move(wflow.workdir, handler.id, 'failed')
                summary.dir(str(handler.id), faildir)
                cleanup += [lf for rf, lf in handler.outputs]
            else:
                util.move(wflow.workdir, handler.id, 'successful')

                merge = isinstance(handler, MergeTaskHandler)

                if wflow.merge_size <= 0 or merge:
                    outfn = handler.outputs[0][1]
                    outinfo = handler.output_info
                    for dep in wflow.dependents:
                        propagate[dep.label][outfn] = outinfo

                if merge and wflow.merge_cleanup:
                    files = handler.input_files
                    cleanup += files

            self.__dash.update_task(task.tag, dash.RETRIEVED)

            update[(handler.dataset, handler.unit_source)].append((task_update, file_update, unit_update))

            del self.__taskhandlers[task.tag]

        self.__dash.free()

        if len(cleanup) > 0:
            try:
                fs.remove(*cleanup)
            except (IOError, OSError):
                pass
            except ValueError as e:
                logger.error("error removing {0}:\n{1}".format(task.tag, e))

        if len(update) > 0:
            logger.info(summary)
            self.__store.update_units(update)

        for label, infos in propagate.items():
            self.__store.register_files(infos, label)

    def terminate(self):
        for id in self.__store.running_tasks():
            self.__dash.update_task(str(id), dash.CANCELLED)

    def done(self):
        left = self.__store.unfinished_units()
        return self.__store.merged() and left == 0

    def __update_dashboard(self, queue, exclude_states):
        try:
            self.__dash_checker.update_dashboard_states(self.__dash, queue, exclude_states)
        except:
            logger.warning("Could not update task states to dashboard")

    def update(self, queue):
        # update dashboard status for all unfinished tasks.
        # WAITING_RETRIEVAL is not a valid status in dashboard,
        # so skipping it for now.
        exclude_states = (dash.DONE, dash.WAITING_RETRIEVAL)
        self.__update_dashboard(queue, exclude_states)

    def update_paused(self):
        """Have the unit store updated the statistics for paused units.
        """
        self.__store.update_workflow_stats_paused()

    def tasks_left(self):
        return self.__store.estimate_tasks_left()

    def work_left(self):
        return self.__store.unfinished_units()<|MERGE_RESOLUTION|>--- conflicted
+++ resolved
@@ -471,11 +471,7 @@
                 'LOBSTER_FRONTIER_PROXY': self.__frontier_proxy
             }
 
-<<<<<<< HEAD
-            tasks.append(('merge' if merge else wflow.category.name, cmd, id, inputs, outputs, env))
-=======
-            tasks.append(('merge' if merge else wflow.category.name, cmd, id, inputs, outputs, jdir))
->>>>>>> a628c381
+            tasks.append(('merge' if merge else wflow.category.name, cmd, id, inputs, outputs, env, jdir))
 
             self.__taskhandlers[id] = handler
 
