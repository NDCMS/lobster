--- conflicted
+++ resolved
@@ -141,14 +141,8 @@
 
             util.register_checkpoint(self.workdir, 'executable', exename)
 
-<<<<<<< HEAD
+        total_units = {}
         for wflow in self.config.workflows:
-=======
-        total_units = {}
-        self.config = apply_matching(self.config)
-        for cfg in self.config['workflows']:
-            wflow = Workflow(self.workdir, cfg, self.basedirs)
->>>>>>> 7b575cf5
             self.workflows[wflow.label] = wflow
 
             if create and not util.checkpoint(self.workdir, wflow.label):
