--- conflicted
+++ resolved
@@ -12,13 +12,15 @@
 logger = logging.getLogger('lobster.workflow')
 
 class Workflow(object):
-<<<<<<< HEAD
     def __init__(self,
             label,
+            category=None,
             dataset,
             publish_label=None,
             cores_per_task=1,
             task_runtime=None,
+            task_memory=None,
+            task_disk=None,
             merge_cleanup=True,
             merge_size=-1,
             sandbox=None,
@@ -37,12 +39,15 @@
             globaltag=None,
             edm_output=True):
         self.label = label
+        self.category = category if category else label
         self.dataset = dataset
 
         self.publish_label = publish_label if publish_label else label
 
         self.cores = cores_per_task
         self._runtime = task_runtime
+        self.memory = task_memory
+        self.disk = task_disk
         self.merge_size = self.__check_merge(merge_size)
         self.merge_cleanup = merge_cleanup
 
@@ -52,46 +57,6 @@
         self.unique_args = unique_arguments if unique_arguments else [None]
         self._outputs = outputs
         self.outputformat = output_format
-=======
-    def __init__(self, workdir, config, basedirs):
-        self.config = config
-        self.label = config['label']
-        self.workdir = os.path.join(workdir, self.label)
-        self.category = config.get('category', self.label)
-
-        self.cores = config.get('cores per task', 1)
-        self._runtime = config.get('task runtime')
-        self.memory = config.get('task memory')
-        self.disk = config.get('task disk')
-        self.mergesize = self.__check_merge(config.get('merge size', -1))
-
-        if 'sandbox' in config:
-            self.version, self.sandbox = sandbox.recycle(config['sandbox'], workdir)
-        else:
-            releaseDir = ''
-            # Check whether a release is currently set up
-            if 'LOCALRT' in os.environ:
-                releaseDir = os.environ['LOCALRT']
-            # See if we've requested a specific release
-            releaseDir = config.get('sandbox release',releaseDir)
-            if releaseDir == '':
-                raise Exception('Either need to run Lobster after running cmsenv in desired release or need to specify "sandbox release" in config for this workflow.')
-
-            self.version, self.sandbox = sandbox.package(
-                    releaseDir,
-                    workdir,
-                    config.get('sandbox blacklist', []))
-
-        self.cmd = config.get('cmd', 'cmsRun')
-        self.extra_inputs = config.get('extra inputs', [])
-        self.args = config.get('parameters', [])
-        self._outputs = config.get('outputs')
-        self.outputformat = config.get("output format", "{base}_{id}.{ext}")
-
-        self.events_per_task = config.get('events per task', -1)
-        self.events_per_lumi = config.get('events per lumi', -1)
-        self.randomize_seeds = config.get('randomize seeds', True)
->>>>>>> 7b575cf5
 
         self.dependents = []
         self.prerequisite = parent
