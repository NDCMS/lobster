--- conflicted
+++ resolved
@@ -12,7 +12,6 @@
 logger = logging.getLogger('lobster.workflow')
 
 class Workflow(object):
-<<<<<<< HEAD
     def __init__(self,
             label,
             dataset,
@@ -22,7 +21,7 @@
             merge_cleanup=True,
             merge_size=-1,
             sandbox=None,
-            sandbox_release=os.environ['LOCALRT'],
+            sandbox_release=None,
             sandbox_blacklist=None,
             command='cmsRun',
             extra_inputs = None,
@@ -52,43 +51,6 @@
         self.unique_args = unique_arguments if unique_arguments else [None]
         self._outputs = outputs
         self.outputformat = output_format
-=======
-    def __init__(self, workdir, config, basedirs):
-        self.config = config
-        self.label = config['label']
-        self.workdir = os.path.join(workdir, self.label)
-
-        self.cores = config.get('cores per task', 1)
-        self._runtime = config.get('task runtime')
-        self.mergesize = self.__check_merge(config.get('merge size', -1))
-
-        if 'sandbox' in config:
-            self.version, self.sandbox = sandbox.recycle(config['sandbox'], workdir)
-        else:
-            releaseDir = ''
-            # Check whether a release is currently set up
-            if 'LOCALRT' in os.environ:
-                releaseDir = os.environ['LOCALRT']
-            # See if we've requested a specific release
-            releaseDir = config.get('sandbox release',releaseDir)
-            if releaseDir == '':
-                raise Exception('Either need to run Lobster after running cmsenv in desired release or need to specify "sandbox release" in config for this workflow.')
-
-            self.version, self.sandbox = sandbox.package(
-                    releaseDir,
-                    workdir,
-                    config.get('sandbox blacklist', []))
-
-        self.cmd = config.get('cmd', 'cmsRun')
-        self.extra_inputs = config.get('extra inputs', [])
-        self.args = config.get('parameters', [])
-        self._outputs = config.get('outputs')
-        self.outputformat = config.get("output format", "{base}_{id}.{ext}")
-
-        self.events_per_task = config.get('events per task', -1)
-        self.events_per_lumi = config.get('events per lumi', -1)
-        self.randomize_seeds = config.get('randomize seeds', True)
->>>>>>> 14a1418a
 
         self.dependents = []
         self.prerequisite = parent
@@ -99,7 +61,13 @@
         self.edm_output = edm_output
 
         self.sandbox = sandbox
-        self.sandbox_release = sandbox_release
+        if sandbox_release is not None:
+            self.sandbox_release = sandbox_release
+        else:
+            try:
+                self.sandbox_release = os.environ['LOCALRT']
+            except:
+                raise AttributeError("Need to be either in a `cmsenv` or specify a sandbox release!")
         self.sandbox_blacklist = sandbox_blacklist
 
     @property
