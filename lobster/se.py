--- conflicted
+++ resolved
@@ -598,15 +598,10 @@
             elif protocol == 'file':
                 yield Local(path)
             elif protocol == 'hdfs':
-<<<<<<< HEAD
-                host, port = server.split(':')
-                Hadoop(host, port, path)
-=======
                 try:
                     yield Hadoop(path)
                 except NameError:
                     raise NotImplementedError("hadoop support is missing on this system")
->>>>>>> 948d3507
             elif protocol == 'srm':
                 yield SRM(url)
             elif protocol == 'root':
